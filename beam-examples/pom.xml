<?xml version="1.0" encoding="UTF-8"?>
<!--
  ~ Copyright (C) 2011 Brockmann Consult GmbH (info@brockmann-consult.de)
  ~
  ~ This program is free software; you can redistribute it and/or modify it
  ~ under the terms of the GNU General Public License as published by the Free
  ~ Software Foundation; either version 3 of the License, or (at your option)
  ~ any later version.
  ~ This program is distributed in the hope that it will be useful, but WITHOUT
  ~ ANY WARRANTY; without even the implied warranty of MERCHANTABILITY or
  ~ FITNESS FOR A PARTICULAR PURPOSE. See the GNU General Public License for
  ~ more details.
  ~
  ~ You should have received a copy of the GNU General Public License along
  ~ with this program; if not, see http://www.gnu.org/licenses/
  -->

<project xmlns="http://maven.apache.org/POM/4.0.0"
         xmlns:xsi="http://www.w3.org/2001/XMLSchema-instance"
         xsi:schemaLocation="http://maven.apache.org/POM/4.0.0 http://maven.apache.org/xsd/maven-4.0.0.xsd">
    <modelVersion>4.0.0</modelVersion>

    <parent>
        <artifactId>beam</artifactId>
        <groupId>org.esa.beam</groupId>
<<<<<<< HEAD
        <version>5.1</version>
=======
        <version>5.0.1</version>
>>>>>>> 9b5ab137
    </parent>

    <name>BEAM Examples</name>
    <artifactId>beam-examples</artifactId>
<<<<<<< HEAD
    <version>5.1-SNAPSHOT</version>
=======
    <version>5.0</version>
>>>>>>> 9b5ab137

    <dependencies>
        <dependency>
            <groupId>org.esa.beam</groupId>
            <artifactId>beam-gpf</artifactId>
        </dependency>
        <dependency>
            <groupId>org.esa.beam</groupId>
            <artifactId>beam-visat</artifactId>
        </dependency>
    </dependencies>
</project><|MERGE_RESOLUTION|>--- conflicted
+++ resolved
@@ -23,20 +23,12 @@
     <parent>
         <artifactId>beam</artifactId>
         <groupId>org.esa.beam</groupId>
-<<<<<<< HEAD
-        <version>5.1</version>
-=======
         <version>5.0.1</version>
->>>>>>> 9b5ab137
     </parent>
 
     <name>BEAM Examples</name>
     <artifactId>beam-examples</artifactId>
-<<<<<<< HEAD
-    <version>5.1-SNAPSHOT</version>
-=======
     <version>5.0</version>
->>>>>>> 9b5ab137
 
     <dependencies>
         <dependency>
