--- conflicted
+++ resolved
@@ -755,11 +755,7 @@
     }
 
     @Test
-<<<<<<< HEAD
     public void testSaveProperties() throws IOException {
-=======
-    public void testSaveProperties() throws Exception {
->>>>>>> 445606da
         VFSRemoteFileRepositoriesController vfsRemoteFileRepositoriesController = new VFSRemoteFileRepositoriesController(newConfigFile);
 
         Property reposIds = vfsRemoteFileRepositoriesController.getRemoteRepositoriesIds();
@@ -779,44 +775,4 @@
         assertEquals(newRepoId, reposIds.getValue());
     }
 
-<<<<<<< HEAD
-    @Test
-    public void testInstallVFSRemoteFileRepository() {
-//        List<Property> repoProps = new ArrayList<>();
-//        Property repoProp = new Property(REPO_2_PROP_1_NAME, REPO_2_PROP_1_VALUE);
-//        repoProps.add(repoProp);
-//        VFSRemoteFileRepository repo = new VFSRemoteFileRepository(REPO_2_NAME, REPO_2_SCHEMA, REPO_2_ADDRESS, repoProps);
-//        try {
-//            VFSRemoteFileRepositoriesController.installVFSRemoteFileRepository(repo, newConfigFile);
-//        } catch (IOException e) {
-//            fail("Failed to test install new remote file repository!");
-//        }
-//        List<VFSRemoteFileRepository> reposList = VFSRemoteFileRepositoriesController.getVFSRemoteFileRepositories(newConfigFile);
-//        assertNotNull(reposList);
-//        assertFalse(reposList.isEmpty());
-//        assertEquals(1, reposList.size());
-//
-//        repo = reposList.get(0);
-//        assertNotNull(repo);
-//        assertNotNull(repo.getName());
-//        assertEquals(REPO_2_NAME, repo.getName());
-//        assertNotNull(repo.getScheme());
-//        assertEquals(REPO_2_SCHEMA, repo.getScheme());
-//        assertNotNull(repo.getAddress());
-//        assertEquals(REPO_2_ADDRESS, repo.getAddress());
-//
-//        repoProps = repo.getProperties();
-//        assertNotNull(repoProps);
-//        assertFalse(repoProps.isEmpty());
-//        assertEquals(1, repoProps.size());
-//
-//        repoProp = repoProps.get(0);
-//        assertNotNull(repoProp.getName());
-//        assertEquals(REPO_2_PROP_1_NAME, repoProp.getName());
-//        assertNotNull(repoProp.getValue());
-//        assertEquals(REPO_2_PROP_1_VALUE, repoProp.getValue());
-    }
-
-=======
->>>>>>> 445606da
 }