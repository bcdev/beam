--- conflicted
+++ resolved
@@ -1,18 +1,10 @@
 package org.esa.snap.vfs;
 
 
-import org.esa.snap.vfs.remote.AbstractRemoteFileSystemProvider;
-
-import java.net.URI;
-import java.net.URISyntaxException;
 import java.nio.file.FileSystem;
-import java.nio.file.FileSystemNotFoundException;
 import java.nio.file.FileSystems;
 import java.nio.file.InvalidPathException;
 import java.nio.file.Path;
-import java.nio.file.spi.FileSystemProvider;
-import java.util.logging.Level;
-import java.util.logging.Logger;
 
 /**
  * Paths for VFS
@@ -47,73 +39,9 @@
      * @see FileSystem#getPath
      */
     public static Path get(String first, String... more) {
-<<<<<<< HEAD
-
-        for (FileSystemProvider provider : VFS.getInstance().getInstalledProviders()) {
-            try {
-                if (provider instanceof AbstractRemoteFileSystemProvider && first.startsWith("/" + ((AbstractRemoteFileSystemProvider) provider).getRoot())) {
-                    return provider.getFileSystem(new URI(provider.getScheme() + ":" + ((AbstractRemoteFileSystemProvider) provider).getProviderAddress())).getPath(first, more);
-                }
-            } catch (URISyntaxException ex) {
-                logger.log(Level.SEVERE, "Unable to convert the path string to VFS path. Details: " + ex.getMessage());
-            }
-        }
-        try {
-            return FileSystems.getDefault().getPath(first, more);
-        } catch (Exception ex) {
-            logger.log(Level.SEVERE, "Unable to convert the path string to VFS path. Details: VFS providers not loaded.");
-            throw new FileSystemNotFoundException("VFS not loaded.");
-        }
-    }
-
-    /**
-     * Converts the given URI to a {@link Path} object.
-     *
-     * <p> This method iterates over the {@link FileSystemProvider#installedProviders() installed} providers to locate the provider that is identified by the
-     * URI {@link URI#getScheme scheme} of the given URI. URI schemes are compared without regard to case. If the provider is found then its {@link
-     * FileSystemProvider#getPath getPath} method is invoked to convert the
-     * URI.
-     *
-     * <p> In the case of the default provider, identified by the URI scheme
-     * "file", the given URI has a non-empty path component, and undefined query and fragment components. Whether the authority component may be present is platform specific. The returned {@code Path} is associated with the
-     * {@link FileSystems#getDefault default} file system.
-     *
-     * <p> The default provider provides a similar <em>round-trip</em> guarantee to the {@link java.io.File} class. For a given {@code Path} <i>p</i> it is guaranteed that
-     * <blockquote><tt>
-     * NioPaths.get(</tt><i>p</i><tt>.{@link Path#toUri() toUri}()).equals(</tt>
-     * <i>p</i><tt>.{@link Path#toAbsolutePath() toAbsolutePath}())</tt>
-     * </blockquote> so long as the original {@code Path}, the {@code URI}, and the new {@code
-     * Path} are all created in (possibly different invocations of) the same
-     * Java virtual machine. Whether other providers make any guarantees is provider specific and therefore unspecified.
-     *
-     * @param uri the URI to convert
-     * @return the resulting {@code Path}
-     * @throws IllegalArgumentException    if preconditions on the {@code uri} parameter do not hold. The format of the URI is provider specific.
-     * @throws FileSystemNotFoundException The file system, identified by the URI, does not exist and cannot be created automatically, or the provider identified by the URI's scheme component is not installed
-     * @throws SecurityException           if a security manager is installed and it denies an unspecified permission to access the file system
-     */
-    public static Path get(URI uri) {
-        return VFS.getInstance().getPath(uri);
-    }
-
-    /**
-     * Tells whether if <code>dir</code> is the root of a tree in the VFS, such as a HTTP Object Storage VFS.
-     *
-     * @param dir a <code>File</code> object representing a directory
-     * @return {@code true} if <code>dir</code> is a root of a VFS
-     */
-    public static boolean isVirtualFileSystemRoot(java.io.File dir) {
-        if (dir instanceof NioFile) {
-            for (FileSystemProvider provider : VFS.getInstance().getInstalledProviders()) {
-                if (provider instanceof AbstractRemoteFileSystemProvider && dir.getPath().equals("/" + ((AbstractRemoteFileSystemProvider) provider).getRoot())) {
-                    return true;
-                }
-            }
-=======
-        Path path = VFS.getInstance().getVirtualPath(first, more);
+        Path path = VFS.getVirtualPath(first, more);
         if (path != null) {
             return path;
->>>>>>> bcc8b8ed
         }
         return FileSystems.getDefault().getPath(first, more);
     }
@@ -125,6 +53,7 @@
      * @return {@code true} if <code>path</code> is a VFS path
      */
     public static boolean isVirtualFileSystemPath(String path) {
-        return VFS.getInstance().getVirtualPath(path) != null;
+        return VFS.getVirtualPath(path) != null;
     }
+
 }