--- conflicted
+++ resolved
@@ -39,11 +39,7 @@
         For now the convention is to that it as property.
         TODO: Move the sourceEncoding property to the build tag if version 3.0 is released -->
         <project.build.sourceEncoding>UTF-8</project.build.sourceEncoding>
-<<<<<<< HEAD
-        <beam.version>4.10.3-SNAPSHOT</beam.version>
-=======
         <beam.version>4.10.3</beam.version>
->>>>>>> ad63d167
         <ceres.version>0.13.1</ceres.version>
         <geotools.version>2.7.4</geotools.version>
         <jide.version>3.3.7</jide.version>
