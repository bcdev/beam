--- conflicted
+++ resolved
@@ -32,20 +32,12 @@
     <groupId>org.esa.beam</groupId>
     <artifactId>beam-system</artifactId>
     <description>This POM serves as aggregator for all BEAM system level modules.</description>
-    <version>4.11</version>
+    <version>5.0-SNAPSHOT</version>
 
     <properties>
-        <!-- In version 3.0 of Maven the sourceEncoding property will be embedded in the build tag.
-        For now the convention is to that it as property.
-        TODO: Move the sourceEncoding property to the build tag if version 3.0 is released -->
         <project.build.sourceEncoding>UTF-8</project.build.sourceEncoding>
-<<<<<<< HEAD
         <beam.version>5.0-SNAPSHOT</beam.version>
         <ceres.version>0.14-SNAPSHOT</ceres.version>
-=======
-        <beam.version>4.11</beam.version>
-        <ceres.version>0.13.2</ceres.version>
->>>>>>> 3f88f505
         <geotools.version>2.7.4</geotools.version>
         <jide.version>3.5.3</jide.version>
         <!-- This property is set in beam-parent; reason? see there!-->
