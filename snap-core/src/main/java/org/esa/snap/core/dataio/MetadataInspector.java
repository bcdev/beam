package org.esa.snap.core.dataio;

import org.esa.snap.core.datamodel.GeoCoding;

import java.io.IOException;
import java.nio.file.Path;
import java.util.HashSet;
import java.util.Set;

/**
 * Interface to be implemented by all simple metadata inspectors.
 *
 * @author Denisa Stefanescu
 */

public interface MetadataInspector {
    /**
     * Parses the metadata for the given product path
     */
    Metadata getMetadata(Path productPath) throws IOException;

    class Metadata {
        private Set<String> bandList = new HashSet<>();
        private Set<String> maskList = new HashSet<>();

        private int productWidth;
        private int productHeight;

        private GeoCoding geoCoding;

        private boolean hasMasks;

<<<<<<< HEAD
        //TODO Jean for Denisa: remove 'hasGeoCoding' and check if (geoCoding != null)
        private boolean hasGeoCoding;

=======
>>>>>>> a1257db5
        public Set<String> getBandList() {
            return bandList;
        }

        public void setBandList(Set<String> bandList) {
            this.bandList = bandList;
        }

        public Set<String> getMaskList() {
            return maskList;
        }

        public void setMaskList(Set<String> maskList) {
            this.maskList = maskList;
        }

        public boolean isHasMasks() {
            return hasMasks;
        }

        public void setHasMasks(boolean hasMasks) {
            this.hasMasks = hasMasks;
        }

        public boolean isHasGeoCoding() {
            return geoCoding != null;
        }

        public int getProductWidth() {
            return productWidth;
        }

        public void setProductWidth(int productWidth) {
            this.productWidth = productWidth;
        }

        public int getProductHeight() {
            return productHeight;
        }

        public void setProductHeight(int productHeight) {
            this.productHeight = productHeight;
        }

        public GeoCoding getGeoCoding() {
            return geoCoding;
        }

        public void setGeoCoding(GeoCoding geoCoding) {
            this.geoCoding = geoCoding;
        }
    }
}<|MERGE_RESOLUTION|>--- conflicted
+++ resolved
@@ -1,6 +1,7 @@
 package org.esa.snap.core.dataio;
 
 import org.esa.snap.core.datamodel.GeoCoding;
+import org.esa.snap.core.datamodel.GeoPos;
 
 import java.io.IOException;
 import java.nio.file.Path;
@@ -30,12 +31,6 @@
 
         private boolean hasMasks;
 
-<<<<<<< HEAD
-        //TODO Jean for Denisa: remove 'hasGeoCoding' and check if (geoCoding != null)
-        private boolean hasGeoCoding;
-
-=======
->>>>>>> a1257db5
         public Set<String> getBandList() {
             return bandList;
         }
