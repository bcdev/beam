/*
 * Copyright (C) 2011 Brockmann Consult GmbH (info@brockmann-consult.de)
 *
 * This program is free software; you can redistribute it and/or modify it
 * under the terms of the GNU General Public License as published by the Free
 * Software Foundation; either version 3 of the License, or (at your option)
 * any later version.
 * This program is distributed in the hope that it will be useful, but WITHOUT
 * ANY WARRANTY; without even the implied warranty of MERCHANTABILITY or
 * FITNESS FOR A PARTICULAR PURPOSE. See the GNU General Public License for
 * more details.
 *
 * You should have received a copy of the GNU General Public License along
 * with this program; if not, see http://www.gnu.org/licenses/
 */

package org.esa.beam.pixex;

import org.esa.beam.framework.datamodel.Band;
import org.esa.beam.framework.datamodel.CrsGeoCoding;
import org.esa.beam.framework.datamodel.GeoPos;
import org.esa.beam.framework.datamodel.Product;
import org.esa.beam.framework.datamodel.ProductData;
import org.esa.beam.measurement.Measurement;
import org.esa.beam.measurement.writer.MeasurementWriter;
import org.esa.beam.pixex.output.DefaultFormatStrategy;
import org.esa.beam.pixex.output.PixExMeasurementFactory;
import org.esa.beam.pixex.output.PixExProductRegistry;
import org.esa.beam.pixex.output.PixExRasterNamesFactory;
import org.esa.beam.pixex.output.TargetWriterFactoryAndMap;
import org.geotools.referencing.crs.DefaultGeographicCRS;
import org.junit.After;
import org.junit.Before;
import org.junit.Test;
import org.opengis.referencing.FactoryException;
import org.opengis.referencing.operation.TransformException;

import javax.media.jai.RenderedOp;
import javax.media.jai.operator.ConstantDescriptor;
import java.awt.Rectangle;
import java.awt.geom.AffineTransform;
import java.awt.image.Raster;
import java.io.BufferedReader;
import java.io.File;
import java.io.FileReader;
import java.io.IOException;
import java.text.ParseException;
import java.util.Locale;
import java.util.Scanner;

import static junit.framework.Assert.*;

@SuppressWarnings({"IOResourceOpenedButNotSafelyClosed"})
public class MeasurementWriterTest {

    private File outputDir;
    private MeasurementWriter writer;

    @Before
    public void setup() throws IOException {
        final File tmpDir = new File(System.getProperty("java.io.tmpdir"));
        outputDir = new File(tmpDir, getClass().getSimpleName());
        if (!outputDir.mkdir()) { // already exists, so delete contents
            for (File file : outputDir.listFiles()) {
                file.delete();
            }
        }
    }

    @After
    public void tearDown() throws Exception {
        if (writer != null) {
            writer.close();
        }
<<<<<<< HEAD
        deleteOutputFiles();
        outputDir.deleteOnExit();
//        noinspection ResultOfMethodCallIgnored
        outputDir.delete();

=======
>>>>>>> 3f88f505
    }

    @Test
    public void testFileCreation() throws Exception {
        final int windowSize = 1;
        final String filenamePrefix = "testFileCreation";
        final String expression = "";
        final boolean exportExpressionResult = true;

        writer = createMeasurementWriter(windowSize, filenamePrefix, expression, exportExpressionResult);

        File productMapFile = new File(outputDir, "testFileCreation_productIdMap.txt");
        File t1CoordFile = new File(outputDir, "testFileCreation_T1_measurements.txt");
        File t2CoordFile = new File(outputDir, "testFileCreation_T2_measurements.txt");

        assertEquals(0, outputDir.listFiles().length);
        assertFalse(productMapFile.exists());
        assertFalse(t1CoordFile.exists());
        assertFalse(t2CoordFile.exists());

        final Product p1 = createTestProduct("N1", "T1", new String[0], 360, 180);
        writeRegion(writer, p1, 1, windowSize);

        assertEquals(2, outputDir.listFiles().length);
        assertTrue(productMapFile.exists());
        assertTrue(t1CoordFile.exists());

        final Product p2 = createTestProduct("N2", "T2", new String[0], 360, 180);
        writeRegion(writer, p2, 1, windowSize);

        assertEquals(3, outputDir.listFiles().length);
        assertTrue(productMapFile.exists());
        assertTrue(t1CoordFile.exists());
        assertTrue(t2CoordFile.exists());
    }

<<<<<<< HEAD
=======
    private void writeRegion(MeasurementWriter writer, Product p1, int coordId, int windowSize) throws IOException {
        final int pixelX = 20;
        final int pixelY = 42;
        final int pixelBorder = windowSize / 2;
        final int centerX = pixelX + pixelBorder;
        final int centerY = pixelY + pixelBorder;
        final byte validValue = (byte) (coordId % 2 == 0 ? -1 : 0);
        final RenderedOp renderedOp = ConstantDescriptor.create((float) p1.getSceneRasterWidth(),
                                                                (float) p1.getSceneRasterHeight(),
                                                                new Byte[]{validValue}, null);
        final Raster validData = renderedOp.getData(new Rectangle(pixelX, pixelY, windowSize, windowSize));

        writer.writeMeasurements(centerX, centerY, coordId, "coord" + coordId, p1, validData);
    }

>>>>>>> 3f88f505
    @Test
    public void testWritingMeasurements() throws Exception {
        final int windowSize = 1;
        final String filenamePrefix = "testWritingMeasurements";

        writer = createMeasurementWriter(windowSize, false, filenamePrefix, null, true);

        final String[] varNames = {"abc", "def"};
        final Product testProduct1 = createTestProduct("N1", "T1", varNames, 360, 180);
        final Product testProduct2 = createTestProduct("N2", "T1", varNames, 360, 180);
        final Product testProduct3 = createTestProduct("N3", "T2", varNames, 360, 180);
        writeRegion(writer, testProduct1, 1, windowSize);
        writeRegion(writer, testProduct1, 2, windowSize);
        writeRegion(writer, testProduct2, 3, windowSize);
        writeRegion(writer, testProduct3, 4, windowSize);

        File t1CoordFile = new File(outputDir, "testWritingMeasurements_T1_measurements.txt");
        BufferedReader reader = new BufferedReader(new FileReader(t1CoordFile));
        try {
            skipLines(reader, 7);    //skip file header and table header lines
            assertMeasurementEquals(getMeasurement(1, 0), reader.readLine(), false);
            assertMeasurementEquals(getMeasurement(2, 0), reader.readLine(), false);
            assertMeasurementEquals(getMeasurement(3, 1), reader.readLine(), false);
        } finally {
            reader.close();
        }

        File t2CoordFile = new File(outputDir, "testWritingMeasurements_T2_measurements.txt");
        reader = new BufferedReader(new FileReader(t2CoordFile));
        try {
            skipLines(reader, 7);    //skip file header and table header lines
            assertMeasurementEquals(getMeasurement(4, 2), reader.readLine(), false);
        } finally {
            reader.close();
        }
    }

    @Test
    public void testWritingMeasurementsWithExpression() throws Exception {
        final boolean withExpression = true;
        final int windowSize = 1;
        final String filenamePrefix = "testWritingMeasurementsWithExpression";

        writer = createMeasurementWriter(windowSize, false, filenamePrefix, "Is Valid",
                                         withExpression);

        final String[] varNames = {"abc", "def"};
        final Product testProduct = createTestProduct("N1", "T1", varNames, 360, 180);
        writeRegion(writer, testProduct, 1, windowSize);
        writeRegion(writer, testProduct, 2, windowSize);

        File t1CoordFile = new File(outputDir, "testWritingMeasurementsWithExpression_T1_measurements.txt");
        BufferedReader reader = new BufferedReader(new FileReader(t1CoordFile));
        try {
            skipLines(reader, 8);    //skip file header and table header lines
            assertMeasurementEquals(getMeasurement(1, 0), reader.readLine(), withExpression);
            assertMeasurementEquals(getMeasurement(2, 0), reader.readLine(), withExpression);
        } finally {
            reader.close();
        }
    }

    @Test
    public void testWritingProductMap() throws Exception {
        final int windowSize = 3;
        final String filenamePrefix = "testWritingProductMap";
        final String expression = null;
        final boolean exportExpressionResult = true;

        writer = createMeasurementWriter(windowSize, filenamePrefix, expression,
                                         exportExpressionResult);

        final String[] varNames = {"abc", "def"};
        final Product testProduct = createTestProduct("N1", "T1", varNames, 360, 180);
        testProduct.setFileLocation(new File("somewhere/on/disk.txt"));
        writeRegion(writer, testProduct, 1, windowSize);

        File t1CoordFile = new File(outputDir, "testWritingProductMap_productIdMap.txt");
        final BufferedReader reader = new BufferedReader(new FileReader(t1CoordFile));
        try {
            skipLines(reader, 2);    //skip file header and table header lines
            String line = reader.readLine();
            assertNotNull("Nothing written to ProductMap.", line);
            assertFalse(line.isEmpty());
            assertProductMapEntryEquals(0, "T1", testProduct.getFileLocation().getAbsolutePath(), line);

            writeRegion(writer, testProduct, 2, windowSize);
            assertNull("No new entry expected.", reader.readLine());

            final Product testProduct2 = createTestProduct("N2", "T1", varNames, 360, 180);
            testProduct2.setFileLocation(new File("somewhere/on/disk2.txt"));
            writeRegion(writer, testProduct2, 1, windowSize);
            final Product testProduct3 = createTestProduct("N2", "T2", varNames, 360, 180);
            testProduct3.setFileLocation(new File("somewhere/on/disk3.txt"));
            writeRegion(writer, testProduct3, 1, windowSize);
<<<<<<< HEAD
            writer.close();
=======
>>>>>>> 3f88f505

            line = reader.readLine();
            assertNotNull("Nothing written to ProductMap.", line);
            assertFalse(line.isEmpty());
            assertProductMapEntryEquals(1, "T1", testProduct2.getFileLocation().getAbsolutePath(), line);
            line = reader.readLine();
            assertNotNull("Nothing written to ProductMap.", line);
            assertFalse(line.isEmpty());
            assertProductMapEntryEquals(2, "T2", testProduct3.getFileLocation().getAbsolutePath(), line);
        } finally {
            reader.close();
        }
    }

    @Test
    public void testClosing() throws IOException, FactoryException, TransformException {
        final int windowSize = 1;
        final String filenamePrefix = "testClosing";

        writer = createMeasurementWriter(windowSize, filenamePrefix, null, true);

        final Product testProduct = createTestProduct("N1", "T1", new String[0], 360, 180);
        writeRegion(writer, testProduct, 1, windowSize);

        writer.close();

        try {
            writeRegion(writer, testProduct, 2, windowSize);
            fail("IllegalStateException expected: The writer is closed.");
        } catch (IllegalStateException e) {
        }
    }

<<<<<<< HEAD
    private void writeRegion(MeasurementWriter writer, Product p1, int coordId, int windowSize) throws IOException {
        final int pixelX = 20;
        final int pixelY = 42;
        final int pixelBorder = windowSize / 2;
        final int centerX = pixelX + pixelBorder;
        final int centerY = pixelY + pixelBorder;
        final byte validValue = (byte) (coordId % 2 == 0 ? -1 : 0);
        final RenderedOp renderedOp = ConstantDescriptor.create((float) p1.getSceneRasterWidth(),
                                                                (float) p1.getSceneRasterHeight(),
                                                                new Byte[]{validValue}, null);
        final Raster validData = renderedOp.getData(new Rectangle(pixelX, pixelY, windowSize, windowSize));

        writer.writeMeasurements(centerX, centerY, coordId, "coord" + coordId, p1, validData);
    }

=======
>>>>>>> 3f88f505
    private void assertProductMapEntryEquals(int productId, String productType, String location, String line) {
        final Scanner scanner = new Scanner(line);
        scanner.useLocale(Locale.ENGLISH);
        scanner.useDelimiter("\t");
        assertEquals(productId, scanner.nextInt());
        assertEquals(productType, scanner.next());
        assertEquals(location, scanner.next());
        assertFalse("Too much information on single line.", scanner.hasNext());
    }

    private void assertMeasurementEquals(Measurement measurement, String line, boolean withExpression) throws
                                                                                                       ParseException {
        final Scanner scanner = new Scanner(line);
        scanner.useLocale(Locale.ENGLISH);
        scanner.useDelimiter("\t");
        if (withExpression) {
            assertEquals(measurement.isValid(), scanner.nextBoolean());
        }
        assertEquals(measurement.getProductId(), scanner.nextInt());
        assertEquals(measurement.getCoordinateID(), scanner.nextInt());
        assertEquals(measurement.getCoordinateName(), scanner.next());
        assertEquals(measurement.getLat(), scanner.nextFloat());
        assertEquals(measurement.getLon(), scanner.nextFloat());
        assertEquals(measurement.getPixelX(), scanner.nextFloat());
        assertEquals(measurement.getPixelY(), scanner.nextFloat());
        final String date = scanner.next().trim();
        final String time = scanner.next().trim();
        if (!date.isEmpty() && !time.isEmpty()) {
            final String dateTime = ProductData.UTC.parse(date + " " + time, "yyyy-MM-dd HH:mm:ss").format();
            assertEquals(measurement.getTime().format(), dateTime);
        }
        int numValues = 0;
        while (scanner.hasNextFloat()) {
            numValues++;
            scanner.nextFloat();
        }
        assertEquals(numValues, measurement.getValues().length);

    }

    private void skipLines(BufferedReader reader, int numLines) throws IOException {
        for (int i = 0; i < numLines; i++) {
            reader.readLine();
        }
    }

    public static Product createTestProduct(String name, String type, String[] bandNames, int width, int height) throws
                                                                                                                 FactoryException,
                                                                                                                 TransformException {
        Rectangle bounds = new Rectangle(width, height);
        Product product = new Product(name, type, bounds.width, bounds.height);
        AffineTransform i2mTransform = new AffineTransform();
        final int northing = 90;
        final int easting = -180;
        i2mTransform.translate(easting, northing);
        final double scaleX = 360 / bounds.width;
        final double scaleY = 180 / bounds.height;
        i2mTransform.scale(scaleX, -scaleY);
        CrsGeoCoding geoCoding = new CrsGeoCoding(DefaultGeographicCRS.WGS84, bounds, i2mTransform);
        product.setGeoCoding(geoCoding);
        for (int i = 0; i < bandNames.length; i++) {
            Band band = product.addBand(bandNames[i], ProductData.TYPE_FLOAT32);
            band.setSourceImage(ConstantDescriptor.create((float) bounds.width, (float) bounds.height,
                                                          new Float[]{(float) i}, null));
        }
        return product;
    }

    private static Measurement getMeasurement(int coordId, int productId) throws ParseException {
        return new Measurement(coordId, "coord" + coordId, productId,
                               20.5f, 42.5f,
                               ProductData.UTC.parse("12-MAR-2008 17:12:56"),
                               new GeoPos(47.5f, -159.5f),
                               new Float[]{12.34f, 1234.56f}, coordId % 2 == 0);
    }

    private MeasurementWriter createMeasurementWriter(int windowSize, String filenamePrefix, String expression,
                                                      boolean exportExpressionResult) {
        return createMeasurementWriter(windowSize, true, filenamePrefix, expression, exportExpressionResult);
    }

    private MeasurementWriter createMeasurementWriter(int windowSize, boolean exportMasks, String filenamePrefix,
                                                      String expression, boolean exportExpressionResult) {
        final PixExRasterNamesFactory rasterNamesFactory = new PixExRasterNamesFactory(true, true, exportMasks, null);
        final PixExProductRegistry productRegistry = new PixExProductRegistry(filenamePrefix, outputDir);
        final PixExMeasurementFactory measurementFactory = new PixExMeasurementFactory(rasterNamesFactory, windowSize,
                                                                                       productRegistry);
        final TargetWriterFactoryAndMap targetFactory = new TargetWriterFactoryAndMap(filenamePrefix, outputDir);
        final DefaultFormatStrategy formatStrategy = new DefaultFormatStrategy(rasterNamesFactory, windowSize,
                                                                               expression,
                                                                               exportExpressionResult);
        return new MeasurementWriter(measurementFactory, targetFactory, formatStrategy);
    }

    private void deleteOutputFiles() throws IOException {
        for (File file : outputDir.listFiles()) {
            file.deleteOnExit();
//            noinspection ResultOfMethodCallIgnored
            file.delete();
        }
    }
}<|MERGE_RESOLUTION|>--- conflicted
+++ resolved
@@ -72,14 +72,11 @@
         if (writer != null) {
             writer.close();
         }
-<<<<<<< HEAD
         deleteOutputFiles();
         outputDir.deleteOnExit();
 //        noinspection ResultOfMethodCallIgnored
         outputDir.delete();
 
-=======
->>>>>>> 3f88f505
     }
 
     @Test
@@ -116,8 +113,135 @@
         assertTrue(t2CoordFile.exists());
     }
 
-<<<<<<< HEAD
-=======
+    @Test
+    public void testWritingMeasurements() throws Exception {
+        final int windowSize = 1;
+        final String filenamePrefix = "testWritingMeasurements";
+
+        writer = createMeasurementWriter(windowSize, false, filenamePrefix, null, true);
+
+        final String[] varNames = {"abc", "def"};
+        final Product testProduct1 = createTestProduct("N1", "T1", varNames, 360, 180);
+        final Product testProduct2 = createTestProduct("N2", "T1", varNames, 360, 180);
+        final Product testProduct3 = createTestProduct("N3", "T2", varNames, 360, 180);
+        writeRegion(writer, testProduct1, 1, windowSize);
+        writeRegion(writer, testProduct1, 2, windowSize);
+        writeRegion(writer, testProduct2, 3, windowSize);
+        writeRegion(writer, testProduct3, 4, windowSize);
+
+        File t1CoordFile = new File(outputDir, "testWritingMeasurements_T1_measurements.txt");
+        BufferedReader reader = new BufferedReader(new FileReader(t1CoordFile));
+        try {
+            skipLines(reader, 7);    //skip file header and table header lines
+            assertMeasurementEquals(getMeasurement(1, 0), reader.readLine(), false);
+            assertMeasurementEquals(getMeasurement(2, 0), reader.readLine(), false);
+            assertMeasurementEquals(getMeasurement(3, 1), reader.readLine(), false);
+        } finally {
+            reader.close();
+        }
+
+        File t2CoordFile = new File(outputDir, "testWritingMeasurements_T2_measurements.txt");
+        reader = new BufferedReader(new FileReader(t2CoordFile));
+        try {
+            skipLines(reader, 7);    //skip file header and table header lines
+            assertMeasurementEquals(getMeasurement(4, 2), reader.readLine(), false);
+        } finally {
+            reader.close();
+        }
+    }
+
+    @Test
+    public void testWritingMeasurementsWithExpression() throws Exception {
+        final boolean withExpression = true;
+        final int windowSize = 1;
+        final String filenamePrefix = "testWritingMeasurementsWithExpression";
+
+        writer = createMeasurementWriter(windowSize, false, filenamePrefix, "Is Valid",
+                                         withExpression);
+
+        final String[] varNames = {"abc", "def"};
+        final Product testProduct = createTestProduct("N1", "T1", varNames, 360, 180);
+        writeRegion(writer, testProduct, 1, windowSize);
+        writeRegion(writer, testProduct, 2, windowSize);
+
+        File t1CoordFile = new File(outputDir, "testWritingMeasurementsWithExpression_T1_measurements.txt");
+        BufferedReader reader = new BufferedReader(new FileReader(t1CoordFile));
+        try {
+            skipLines(reader, 8);    //skip file header and table header lines
+            assertMeasurementEquals(getMeasurement(1, 0), reader.readLine(), withExpression);
+            assertMeasurementEquals(getMeasurement(2, 0), reader.readLine(), withExpression);
+        } finally {
+            reader.close();
+        }
+    }
+
+    @Test
+    public void testWritingProductMap() throws Exception {
+        final int windowSize = 3;
+        final String filenamePrefix = "testWritingProductMap";
+        final String expression = null;
+        final boolean exportExpressionResult = true;
+
+        writer = createMeasurementWriter(windowSize, filenamePrefix, expression,
+                                         exportExpressionResult);
+
+        final String[] varNames = {"abc", "def"};
+        final Product testProduct = createTestProduct("N1", "T1", varNames, 360, 180);
+        testProduct.setFileLocation(new File("somewhere/on/disk.txt"));
+        writeRegion(writer, testProduct, 1, windowSize);
+
+        File t1CoordFile = new File(outputDir, "testWritingProductMap_productIdMap.txt");
+        final BufferedReader reader = new BufferedReader(new FileReader(t1CoordFile));
+        try {
+            skipLines(reader, 2);    //skip file header and table header lines
+            String line = reader.readLine();
+            assertNotNull("Nothing written to ProductMap.", line);
+            assertFalse(line.isEmpty());
+            assertProductMapEntryEquals(0, "T1", testProduct.getFileLocation().getAbsolutePath(), line);
+
+            writeRegion(writer, testProduct, 2, windowSize);
+            assertNull("No new entry expected.", reader.readLine());
+
+            final Product testProduct2 = createTestProduct("N2", "T1", varNames, 360, 180);
+            testProduct2.setFileLocation(new File("somewhere/on/disk2.txt"));
+            writeRegion(writer, testProduct2, 1, windowSize);
+            final Product testProduct3 = createTestProduct("N2", "T2", varNames, 360, 180);
+            testProduct3.setFileLocation(new File("somewhere/on/disk3.txt"));
+            writeRegion(writer, testProduct3, 1, windowSize);
+            writer.close();
+
+            line = reader.readLine();
+            assertNotNull("Nothing written to ProductMap.", line);
+            assertFalse(line.isEmpty());
+            assertProductMapEntryEquals(1, "T1", testProduct2.getFileLocation().getAbsolutePath(), line);
+            line = reader.readLine();
+            assertNotNull("Nothing written to ProductMap.", line);
+            assertFalse(line.isEmpty());
+            assertProductMapEntryEquals(2, "T2", testProduct3.getFileLocation().getAbsolutePath(), line);
+        } finally {
+            reader.close();
+        }
+    }
+
+    @Test
+    public void testClosing() throws IOException, FactoryException, TransformException {
+        final int windowSize = 1;
+        final String filenamePrefix = "testClosing";
+
+        writer = createMeasurementWriter(windowSize, filenamePrefix, null, true);
+
+        final Product testProduct = createTestProduct("N1", "T1", new String[0], 360, 180);
+        writeRegion(writer, testProduct, 1, windowSize);
+
+        writer.close();
+
+        try {
+            writeRegion(writer, testProduct, 2, windowSize);
+            fail("IllegalStateException expected: The writer is closed.");
+        } catch (IllegalStateException e) {
+        }
+    }
+
     private void writeRegion(MeasurementWriter writer, Product p1, int coordId, int windowSize) throws IOException {
         final int pixelX = 20;
         final int pixelY = 42;
@@ -133,157 +257,6 @@
         writer.writeMeasurements(centerX, centerY, coordId, "coord" + coordId, p1, validData);
     }
 
->>>>>>> 3f88f505
-    @Test
-    public void testWritingMeasurements() throws Exception {
-        final int windowSize = 1;
-        final String filenamePrefix = "testWritingMeasurements";
-
-        writer = createMeasurementWriter(windowSize, false, filenamePrefix, null, true);
-
-        final String[] varNames = {"abc", "def"};
-        final Product testProduct1 = createTestProduct("N1", "T1", varNames, 360, 180);
-        final Product testProduct2 = createTestProduct("N2", "T1", varNames, 360, 180);
-        final Product testProduct3 = createTestProduct("N3", "T2", varNames, 360, 180);
-        writeRegion(writer, testProduct1, 1, windowSize);
-        writeRegion(writer, testProduct1, 2, windowSize);
-        writeRegion(writer, testProduct2, 3, windowSize);
-        writeRegion(writer, testProduct3, 4, windowSize);
-
-        File t1CoordFile = new File(outputDir, "testWritingMeasurements_T1_measurements.txt");
-        BufferedReader reader = new BufferedReader(new FileReader(t1CoordFile));
-        try {
-            skipLines(reader, 7);    //skip file header and table header lines
-            assertMeasurementEquals(getMeasurement(1, 0), reader.readLine(), false);
-            assertMeasurementEquals(getMeasurement(2, 0), reader.readLine(), false);
-            assertMeasurementEquals(getMeasurement(3, 1), reader.readLine(), false);
-        } finally {
-            reader.close();
-        }
-
-        File t2CoordFile = new File(outputDir, "testWritingMeasurements_T2_measurements.txt");
-        reader = new BufferedReader(new FileReader(t2CoordFile));
-        try {
-            skipLines(reader, 7);    //skip file header and table header lines
-            assertMeasurementEquals(getMeasurement(4, 2), reader.readLine(), false);
-        } finally {
-            reader.close();
-        }
-    }
-
-    @Test
-    public void testWritingMeasurementsWithExpression() throws Exception {
-        final boolean withExpression = true;
-        final int windowSize = 1;
-        final String filenamePrefix = "testWritingMeasurementsWithExpression";
-
-        writer = createMeasurementWriter(windowSize, false, filenamePrefix, "Is Valid",
-                                         withExpression);
-
-        final String[] varNames = {"abc", "def"};
-        final Product testProduct = createTestProduct("N1", "T1", varNames, 360, 180);
-        writeRegion(writer, testProduct, 1, windowSize);
-        writeRegion(writer, testProduct, 2, windowSize);
-
-        File t1CoordFile = new File(outputDir, "testWritingMeasurementsWithExpression_T1_measurements.txt");
-        BufferedReader reader = new BufferedReader(new FileReader(t1CoordFile));
-        try {
-            skipLines(reader, 8);    //skip file header and table header lines
-            assertMeasurementEquals(getMeasurement(1, 0), reader.readLine(), withExpression);
-            assertMeasurementEquals(getMeasurement(2, 0), reader.readLine(), withExpression);
-        } finally {
-            reader.close();
-        }
-    }
-
-    @Test
-    public void testWritingProductMap() throws Exception {
-        final int windowSize = 3;
-        final String filenamePrefix = "testWritingProductMap";
-        final String expression = null;
-        final boolean exportExpressionResult = true;
-
-        writer = createMeasurementWriter(windowSize, filenamePrefix, expression,
-                                         exportExpressionResult);
-
-        final String[] varNames = {"abc", "def"};
-        final Product testProduct = createTestProduct("N1", "T1", varNames, 360, 180);
-        testProduct.setFileLocation(new File("somewhere/on/disk.txt"));
-        writeRegion(writer, testProduct, 1, windowSize);
-
-        File t1CoordFile = new File(outputDir, "testWritingProductMap_productIdMap.txt");
-        final BufferedReader reader = new BufferedReader(new FileReader(t1CoordFile));
-        try {
-            skipLines(reader, 2);    //skip file header and table header lines
-            String line = reader.readLine();
-            assertNotNull("Nothing written to ProductMap.", line);
-            assertFalse(line.isEmpty());
-            assertProductMapEntryEquals(0, "T1", testProduct.getFileLocation().getAbsolutePath(), line);
-
-            writeRegion(writer, testProduct, 2, windowSize);
-            assertNull("No new entry expected.", reader.readLine());
-
-            final Product testProduct2 = createTestProduct("N2", "T1", varNames, 360, 180);
-            testProduct2.setFileLocation(new File("somewhere/on/disk2.txt"));
-            writeRegion(writer, testProduct2, 1, windowSize);
-            final Product testProduct3 = createTestProduct("N2", "T2", varNames, 360, 180);
-            testProduct3.setFileLocation(new File("somewhere/on/disk3.txt"));
-            writeRegion(writer, testProduct3, 1, windowSize);
-<<<<<<< HEAD
-            writer.close();
-=======
->>>>>>> 3f88f505
-
-            line = reader.readLine();
-            assertNotNull("Nothing written to ProductMap.", line);
-            assertFalse(line.isEmpty());
-            assertProductMapEntryEquals(1, "T1", testProduct2.getFileLocation().getAbsolutePath(), line);
-            line = reader.readLine();
-            assertNotNull("Nothing written to ProductMap.", line);
-            assertFalse(line.isEmpty());
-            assertProductMapEntryEquals(2, "T2", testProduct3.getFileLocation().getAbsolutePath(), line);
-        } finally {
-            reader.close();
-        }
-    }
-
-    @Test
-    public void testClosing() throws IOException, FactoryException, TransformException {
-        final int windowSize = 1;
-        final String filenamePrefix = "testClosing";
-
-        writer = createMeasurementWriter(windowSize, filenamePrefix, null, true);
-
-        final Product testProduct = createTestProduct("N1", "T1", new String[0], 360, 180);
-        writeRegion(writer, testProduct, 1, windowSize);
-
-        writer.close();
-
-        try {
-            writeRegion(writer, testProduct, 2, windowSize);
-            fail("IllegalStateException expected: The writer is closed.");
-        } catch (IllegalStateException e) {
-        }
-    }
-
-<<<<<<< HEAD
-    private void writeRegion(MeasurementWriter writer, Product p1, int coordId, int windowSize) throws IOException {
-        final int pixelX = 20;
-        final int pixelY = 42;
-        final int pixelBorder = windowSize / 2;
-        final int centerX = pixelX + pixelBorder;
-        final int centerY = pixelY + pixelBorder;
-        final byte validValue = (byte) (coordId % 2 == 0 ? -1 : 0);
-        final RenderedOp renderedOp = ConstantDescriptor.create((float) p1.getSceneRasterWidth(),
-                                                                (float) p1.getSceneRasterHeight(),
-                                                                new Byte[]{validValue}, null);
-        final Raster validData = renderedOp.getData(new Rectangle(pixelX, pixelY, windowSize, windowSize));
-
-        writer.writeMeasurements(centerX, centerY, coordId, "coord" + coordId, p1, validData);
-    }
-
-=======
->>>>>>> 3f88f505
     private void assertProductMapEntryEquals(int productId, String productType, String location, String line) {
         final Scanner scanner = new Scanner(line);
         scanner.useLocale(Locale.ENGLISH);
@@ -294,8 +267,7 @@
         assertFalse("Too much information on single line.", scanner.hasNext());
     }
 
-    private void assertMeasurementEquals(Measurement measurement, String line, boolean withExpression) throws
-                                                                                                       ParseException {
+    private void assertMeasurementEquals(Measurement measurement, String line, boolean withExpression) throws ParseException {
         final Scanner scanner = new Scanner(line);
         scanner.useLocale(Locale.ENGLISH);
         scanner.useDelimiter("\t");
