--- conflicted
+++ resolved
@@ -129,9 +129,9 @@
     private PixExMeasurementReader measurements;
 
     @Parameter(description = "A comma-separated list of file paths specifying the source products.\n" +
-                             "Each path may contain the wildcards '**' (matches recursively any directory),\n" +
-                             "'*' (matches any character sequence in path names) and\n" +
-                             "'?' (matches any single character).")
+            "Each path may contain the wildcards '**' (matches recursively any directory),\n" +
+            "'*' (matches any character sequence in path names) and\n" +
+            "'?' (matches any single character).")
     private String[] sourceProductPaths;
 
     @Parameter(description = "Specifies if bands are to be exported", defaultValue = "true")
@@ -147,8 +147,8 @@
     private Coordinate[] coordinates;
 
     @Parameter(description = "The acceptable time difference compared to the time given for a coordinate.\n" +
-                             "The format is a number followed by (D)ay, (H)our or (M)inute. If no time difference is provided, " +
-                             "all input products are considered regardless of their time.",
+            "The format is a number followed by (D)ay, (H)our or (M)inute. If no time difference is provided, " +
+            "all input products are considered regardless of their time.",
                defaultValue = "")
     private String timeDifference = "";
 
@@ -156,7 +156,7 @@
     private File coordinatesFile;
 
     @Parameter(description = "Path to a CSV-file containing geo-coordinates associated with measurements according" +
-                             "to BEAM CSV format specification")
+            "to BEAM CSV format specification")
     private File matchupFile;
 
     @Parameter(description = "Side length of surrounding window (uneven)", defaultValue = "1",
@@ -173,13 +173,13 @@
     private String expression;
 
     @Parameter(description = "If true, the expression result is exported per pixel, otherwise the expression \n" +
-                             "is used as filter (all pixels in given window must be valid).",
+            "is used as filter (all pixels in given window must be valid).",
                defaultValue = "true")
     private Boolean exportExpressionResult;
 
     @Parameter(
             description = "If the window size is larger than 1, this parameter describes by which method a single \n" +
-                          "value shall be derived from the pixels.",
+                    "value shall be derived from the pixels.",
             defaultValue = NO_AGGREGATION,
             valueSet = {MIN_AGGREGATION, MAX_AGGREGATION, MEAN_AGGREGATION, MEDIAN_AGGREGATION, NO_AGGREGATION})
     private String aggregatorStrategyType;
@@ -192,20 +192,20 @@
     private int subSceneBorderSize;
 
     @Parameter(description = "If set to true, a Google KMZ file will be created, which contains the coordinates " +
-                             "where pixels are found.",
+            "where pixels are found.",
                defaultValue = "false")
     private boolean exportKmz;
 
     @Parameter(
             description = "If set to true, the sensing start and sensing stop should be extracted from the filename " +
-                          "of each input product.",
+                    "of each input product.",
             defaultValue = "false",
             label = "Extract time from product filename")
     private boolean extractTimeFromFilename;
 
     @Parameter(
             description = "Describes how a date/time section inside a product filename should be interpreted. " +
-                          "E.G. yyyyMMdd_hhmmss",
+                    "E.G. yyyyMMdd_hhmmss",
             validator = TimeStampExtractor.DateInterpretationPatternValidator.class,
             defaultValue = "yyyyMMdd",
             label = "Date/Time pattern")
@@ -218,11 +218,11 @@
     private String filenameInterpretationPattern;
 
     @Parameter(defaultValue = "false", description = "Determines if the original input measurements shall be " +
-                                                     "included in the output.")
+            "included in the output.")
     private boolean includeOriginalInput;
 
     @Parameter(description = "Array of 2-tuples of variable names; " +
-                             "for each of these tuples a scatter plot will be exported.", notNull = false,
+            "for each of these tuples a scatter plot will be exported.", notNull = false,
                itemAlias = "variableCombination")
     private VariableCombination[] scatterPlotVariableCombinations;
 
@@ -659,12 +659,8 @@
         } catch (Exception e) {
             final Logger logger = getLogger();
             logger.warning("Unable to extract measurements from product file '" + file.getAbsolutePath() + "'.");
-<<<<<<< HEAD
-            logger.log(Level.WARNING, e.getMessage(), e);
-=======
             logger.log(Level.WARNING, e.getMessage());
             logger.log(Level.FINER, e.getMessage(), e);
->>>>>>> 3f88f505
         }
         return false;
     }
