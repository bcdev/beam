--- conflicted
+++ resolved
@@ -87,10 +87,7 @@
 import java.awt.Color;
 import java.awt.Dimension;
 import java.awt.Rectangle;
-<<<<<<< HEAD
 import java.awt.RenderingHints;
-=======
->>>>>>> ec49cb3c
 import java.awt.geom.AffineTransform;
 import java.awt.image.DataBuffer;
 import java.awt.image.IndexColorModel;
@@ -377,16 +374,7 @@
     }
 
     private void addBandsToProduct(TiffFileInfo tiffInfo, Product product) throws
-<<<<<<< HEAD
             IOException {
-        ImageTypeSpecifier rawImageType = imageReader.getRawImageType(0);
-        final int numBands = rawImageType.getNumBands();
-        final int productDataType = ImageManager.getProductDataType(rawImageType.getSampleModel().getDataType());
-        bandIndexMap = new HashMap<>(numBands);
-        for (int bandIndex = 0; bandIndex < numBands; bandIndex++) {
-            final String bandName = String.format("band_%d", bandIndex + 1);
-=======
-                                                                           IOException {
         final ImageReadParam readParam = imageReader.getDefaultReadParam();
         TIFFRenderedImage baseImage = (TIFFRenderedImage) imageReader.readAsRenderedImage(FIRST_IMAGE, readParam);
         SampleModel sampleModel = baseImage.getSampleModel();
@@ -395,7 +383,6 @@
         bandMap = new HashMap<>(numBands);
         for (int i = 0; i < numBands; i++) {
             final String bandName = String.format("band_%d", i + 1);
->>>>>>> ec49cb3c
             final Band band = product.addBand(bandName, productDataType);
 
             //band.setSourceImage(getBandSourceImage(bandIndex));
@@ -412,102 +399,14 @@
         }
     }
 
-<<<<<<< HEAD
-    private MultiLevelImage getMultiLevelImageSourceImage(final Band band, final int bandIndex) throws IOException {
-        MultiLevelModel model = ImageManager.getMultiLevelModel(band);
-        Assert.state(model.getLevelCount() == 1 || model.getScale(1) == 2.0);
-        return new DefaultMultiLevelImage(new AbstractMultiLevelSource(model) {
-            @Override
-            protected RenderedImage createImage(int level) {
-
-                final ImageReadParam readParam = new ImageReadParam(); //imageReader.getDefaultReadParam();
-                readParam.setSourceBands(new int[]{bandIndex});
-                readParam.setDestinationBands(new int[]{bandIndex});
-
-                //double scale = this.getModel().getScale(level);
-                //System.out.println("level = " + level + ", scale = " + scale);
-
-                if (level > 0) {
-                    int sourceSubsampling = 1 << level;
-                    readParam.setSourceSubsampling(sourceSubsampling, sourceSubsampling, 0, 0);
-                }
-
-                //readParam.setDestination(new BufferedImage());
-
-                //ImageTypeSpecifier imageType = imageReader.getRawImageType(FIRST_IMAGE);
-                //SampleModel destSampleModel = imageType.getSampleModel().createSubsetSampleModel(new int[]{bandIndex});
-                //ColorModel destColorModel = PlanarImage.createColorModel(destSampleModel);
-                //ColorModel destColorModel = imageType.getColorModel();
-                //readParam.setDestinationType(new ImageTypeSpecifier(destColorModel, destSampleModel));
-                //readParam.setDestinationType(imageType);
-
-                TIFFRenderedImage2 tiffImage;
-                try {
-                    tiffImage = (TIFFRenderedImage2) imageReader.readAsRenderedImage(FIRST_IMAGE, readParam);
-                } catch (IOException e) {
-                    e.printStackTrace();
-                    throw new RuntimeException(e);
-                }
-
-                RenderedImage bandImage;
-                int numBands = tiffImage.getSampleModel().getNumBands();
-                if (numBands == 1) {
-                    bandImage = tiffImage;
-                } else {
-                    //System.out.println(">>>>>>>>>>>>>>>>>>>>>>> GeoTIFF: getBandSourceImage(" + bandIndex + "): " + numBands);
-                    bandImage = BandSelectDescriptor.create(tiffImage, new int[]{bandIndex}, null);
-                }
-
-                int dataType = bandImage.getSampleModel().getDataType();
-                //System.out.println(">>>>>>>>>>>>>>>>>>>>>> dataType = " + dataType + ", tiling: " + bandImage.getTileWidth() + ", " + bandImage.getTileHeight());
-
-                // If the following line doesn't compile, use the following (because MultiLevelModel.getImageBounds() is new):
-                // Rectangle expectedImageBounds = getModel().getModelToImageTransform(level).createTransformedShape(getModel().getModelBounds()).getBounds();
-                Rectangle expectedImageBounds = getModel().getImageBounds(level);
-                if (bandImage.getWidth() < expectedImageBounds.width
-                    || bandImage.getHeight() < expectedImageBounds.height) {
-                    bandImage = BorderDescriptor.create(bandImage,
-                                                        0,
-                                                        expectedImageBounds.width - bandImage.getWidth(),
-                                                        0,
-                                                        expectedImageBounds.height - bandImage.getHeight(),
-                                                        BorderExtender.createInstance(BorderExtender.BORDER_COPY),
-                                                        null);
-                }
-
-                Dimension expectedTileSize = band.getProduct().getPreferredTileSize();
-                if (bandImage.getTileWidth() != expectedTileSize.width
-                    || bandImage.getTileHeight() != expectedTileSize.height) {
-                    ImageLayout imageLayout = new ImageLayout();
-                    SampleModel sampleModel = bandImage.getSampleModel();
-                    //imageLayout.setSampleModel(sampleModel);
-                    imageLayout.setTileWidth(expectedTileSize.width);
-                    imageLayout.setTileHeight(expectedTileSize.height);
-                    //imageLayout.setTileWidth(bandImage.getWidth());
-                    //imageLayout.setTileHeight(Math.min(64, bandImage.getHeight()));
-                    RenderingHints renderingHints = new RenderingHints(JAI.KEY_IMAGE_LAYOUT, imageLayout);
-                    bandImage = FormatDescriptor.create(bandImage, sampleModel.getDataType(), renderingHints);
-                }
-
-                return bandImage;
-            }
-        });
-    }
-
-    private void setPreferredTileSize(Product product) throws IOException {
-        final int imageWidth = imageReader.getWidth(FIRST_IMAGE);
-        final int imageHeight = imageReader.getHeight(FIRST_IMAGE);
-
-=======
     private void setPreferredTiling(Product product) throws IOException {
         final Dimension dimension;
         if (isBadTiling()) {
             dimension = JAIUtils.computePreferredTileSize(imageReader.getWidth(FIRST_IMAGE),
-                                                          imageReader.getHeight(FIRST_IMAGE), 1);
+                    imageReader.getHeight(FIRST_IMAGE), 1);
         } else {
             dimension = new Dimension(imageReader.getTileWidth(FIRST_IMAGE), imageReader.getTileHeight(FIRST_IMAGE));
         }
->>>>>>> ec49cb3c
         if (isGlobalShifted180) {
             product.setPreferredTileSize(imageWidth, imageHeight);
             return;
@@ -682,15 +581,10 @@
             gm.setElement(0, 1, 0);
             gm.setElement(1, 0, 0);
 
-<<<<<<< HEAD
             gm.setElement(0, 2, tiePoints[0].getValueAt(3)
-                                - (scaleRaster2ModelLongitude * tiePointColumn));
+                    - (scaleRaster2ModelLongitude * tiePointColumn));
             gm.setElement(1, 2, tiePoints[0].getValueAt(4)
-                                - (scaleRaster2ModelLatitude * tiePointRow));
-=======
-            gm.setElement(0, 2, tiePoints[0].getValueAt(3) - (scaleRaster2ModelLongitude * tiePointColumn));
-            gm.setElement(1, 2, tiePoints[0].getValueAt(4) - (scaleRaster2ModelLatitude * tiePointRow));
->>>>>>> ec49cb3c
+                    - (scaleRaster2ModelLatitude * tiePointRow));
 
             // make it a LinearTransform
             xform = ProjectiveTransform.create(gm);
@@ -701,22 +595,12 @@
                 tempTransform.concatenate(AffineTransform.getTranslateInstance(0.5, 0.5));
                 xform = ProjectiveTransform.create(tempTransform);
             } else {
-<<<<<<< HEAD
-                assert rasterType == GeoTiffConstants.RasterPixelIsPoint;
-                xform = ProjectiveTransform.create(metadata
-                                                           .getModelTransformation());
-
+                assert rasterType == GeoTiffConstants.RasterPixelIsArea;
+                xform = ProjectiveTransform.create(metadata.getModelTransformation());
             }
         } else {
             throw new GeoTiffException(metadata,
-                                       "Unknown Raster to Model configuration.", null);
-=======
-                assert rasterType == GeoTiffConstants.RasterPixelIsArea;
-                xform = ProjectiveTransform.create(metadata.getModelTransformation());
-            }
-        } else {
-            throw new GeoTiffException(metadata, "Unknown Raster to Model configuration.", null);
->>>>>>> ec49cb3c
+                    "Unknown Raster to Model configuration.", null);
         }
 
         return xform;
