--- conflicted
+++ resolved
@@ -23,22 +23,14 @@
     <parent>
         <artifactId>beam</artifactId>
         <groupId>org.esa.beam</groupId>
-<<<<<<< HEAD
-        <version>5.1</version>
-=======
         <version>5.0.1</version>
->>>>>>> 9b5ab137
     </parent>
 
     <packaging>jar</packaging>
 
     <name>BEAM Bootstrap Classpath</name>
     <artifactId>beam-bootstrap</artifactId>
-<<<<<<< HEAD
-    <version>5.1-SNAPSHOT</version>
-=======
     <version>5.0</version>
->>>>>>> 9b5ab137
 
     <description>Provides the bootstrap classpath to launch VISAT from your favourite IDE.</description>
 
