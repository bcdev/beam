<?xml version="1.0" encoding="UTF-8"?>
<project xmlns="http://maven.apache.org/POM/4.0.0"
         xmlns:xsi="http://www.w3.org/2001/XMLSchema-instance"
         xsi:schemaLocation="http://maven.apache.org/POM/4.0.0 http://maven.apache.org/xsd/maven-4.0.0.xsd">
    <modelVersion>4.0.0</modelVersion>

    <parent>
        <artifactId>beam</artifactId>
        <groupId>org.esa.beam</groupId>
        <version>5.0.1</version>
    </parent>

    <artifactId>beam-binning</artifactId>
    <name>BEAM Level-3 Binning</name>
<<<<<<< HEAD
    <version>5.0.8-SEAWIFS_BINNING_FIX</version>
=======
    <version>5.0.9-SNAPSHOT</version>
>>>>>>> f08c18d2

    <dependencies>

        <dependency>
            <groupId>org.esa.beam</groupId>
            <artifactId>beam-core</artifactId>
        </dependency>

        <dependency>
            <groupId>org.esa.beam</groupId>
            <artifactId>beam-gpf</artifactId>
        </dependency>

        <dependency>
            <groupId>org.esa.beam</groupId>
            <artifactId>beam-ui</artifactId>
        </dependency>

        <dependency>
            <groupId>org.esa.beam</groupId>
            <artifactId>beam-visat-rcp</artifactId>
        </dependency>

        <dependency>
            <groupId>org.esa.beam</groupId>
            <artifactId>beam-netcdf</artifactId>
        </dependency>

        <dependency>
            <groupId>edu.ucar</groupId>
            <artifactId>netcdf</artifactId>
        </dependency>

        <dependency>
            <groupId>org.mockito</groupId>
            <artifactId>mockito-all</artifactId>
        </dependency>

        <!-- Not a real dependency, but used for tests -->
        <dependency>
            <groupId>org.esa.beam</groupId>
            <artifactId>beam-envisat-reader</artifactId>
            <version>${beam.versionRange}</version>
            <scope>test</scope>
        </dependency>

        <dependency>
            <groupId>org.esa.beam</groupId>
            <artifactId>blue-marble-worldmap</artifactId>
            <version>${beam.versionRange}</version>
            <scope>test</scope>
        </dependency>

    </dependencies>

</project><|MERGE_RESOLUTION|>--- conflicted
+++ resolved
@@ -12,11 +12,7 @@
 
     <artifactId>beam-binning</artifactId>
     <name>BEAM Level-3 Binning</name>
-<<<<<<< HEAD
-    <version>5.0.8-SEAWIFS_BINNING_FIX</version>
-=======
     <version>5.0.9-SNAPSHOT</version>
->>>>>>> f08c18d2
 
     <dependencies>
 
