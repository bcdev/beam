<?xml version="1.0" encoding="UTF-8"?>
<project xmlns="http://maven.apache.org/POM/4.0.0" xmlns:xsi="http://www.w3.org/2001/XMLSchema-instance"
         xsi:schemaLocation="http://maven.apache.org/POM/4.0.0 http://maven.apache.org/maven-v4_0_0.xsd">
    <modelVersion>4.0.0</modelVersion>
    <parent>
        <groupId>org.esa.snap</groupId>
        <artifactId>snap-engine</artifactId>
        <version>8.0.0-SNAPSHOT</version>
    </parent>

    <artifactId>ceres-jai</artifactId>
    <packaging>nbm</packaging>

    <name>Ceres JAI Library</name>
    <description>The Ceres JAI Library provides extensions based on the Java Advanced Imaging (JAI) library.</description>

    <dependencies>
        <dependency>
            <groupId>org.esa.snap</groupId>
            <artifactId>ceres-core</artifactId>
        </dependency>
        <dependency>
            <groupId>org.jdom</groupId>
            <artifactId>jdom2</artifactId>
        </dependency>
        <dependency>
            <groupId>javax.media.jai</groupId>
            <artifactId>jai-core-openjdk</artifactId>
        </dependency>
        <dependency>
            <groupId>javax.media.jai</groupId>
            <artifactId>jai-codec-openjdk</artifactId>
        </dependency>
        <dependency>
            <groupId>javax.media.jai</groupId>
<<<<<<< HEAD
            <artifactId>mlibwrapper-jai-openjdk</artifactId>
=======
            <artifactId>jai-codec-openjdk</artifactId>
            <version>1.1.4</version>
        </dependency>
        <dependency>
            <groupId>javax.media.jai</groupId>
            <artifactId>mlibwrapper-jai</artifactId>
>>>>>>> 2f57ed7b
        </dependency>
        <dependency>
            <groupId>com.sun.media</groupId>
            <artifactId>clibwrapper-jiio</artifactId>
        </dependency>
        <dependency>
            <groupId>com.sun.media</groupId>
            <artifactId>jai-imageio</artifactId>
        </dependency>
        <dependency>
            <groupId>it.geosolutions.imageio-ext</groupId>
            <artifactId>imageio-ext-tiff</artifactId>
            <exclusions>
                <exclusion>
                    <groupId>javax.media</groupId>
                    <artifactId>jai_core</artifactId>
                </exclusion>
                <exclusion>
                    <groupId>javax.media</groupId>
                    <artifactId>jai_codec</artifactId>
                </exclusion>
                <exclusion>
                    <groupId>javax.media</groupId>
                    <artifactId>jai_imageio</artifactId>
                </exclusion>
            </exclusions>

        </dependency>
        <dependency>
            <groupId>org.esa.snap</groupId>
            <artifactId>snap-test-utils</artifactId>
            <type>test-jar</type>
            <scope>test</scope>
        </dependency>


        <dependency>
            <groupId>rhino</groupId>
            <artifactId>js</artifactId>
            <version>1.7R1</version>
        </dependency>
        <dependency>
            <groupId>junit</groupId>
            <artifactId>junit</artifactId>
			<scope>test</scope>
        </dependency>
    </dependencies>

    <build>
        <plugins>
            <plugin>
                <groupId>org.apache.netbeans.utilities</groupId>
                <artifactId>nbm-maven-plugin</artifactId>
                <configuration>
                    <publicPackages>
                        <publicPackage>javax.media.jai.*</publicPackage>
                        <publicPackage>javax.imageio.*</publicPackage>
                        <publicPackage>com.sun.media.*</publicPackage>
                        <publicPackage>sun.awt.image.codec.*</publicPackage>
                        <publicPackage>com.sun.image.codec.jpeg.*</publicPackage>
                        <publicPackage>com.sun.medialib.codec.*</publicPackage>
                        <publicPackage>com.sun.medialib.mlib.*</publicPackage>
                        <publicPackage>com.bc.ceres.compiler</publicPackage>
                        <publicPackage>com.bc.ceres.jai.*</publicPackage>
                        <publicPackage>it.geosolutions.imageio.plugins.tiff</publicPackage>
                        <publicPackage>it.geosolutions.imageioimpl.plugins.tiff</publicPackage>
                        <publicPackage>org.mozilla.javascript.*</publicPackage>
                    </publicPackages>
                </configuration>
            </plugin>
            <plugin>
                <groupId>org.codehaus.mojo</groupId>
                <artifactId>build-helper-maven-plugin</artifactId>
            </plugin>
            <plugin>
                <groupId>org.apache.maven.plugins</groupId>
                <artifactId>maven-jar-plugin</artifactId>
                <configuration>
                    <useDefaultManifestFile>true</useDefaultManifestFile>
                </configuration>
            </plugin>
        </plugins>
    </build>
</project>
<|MERGE_RESOLUTION|>--- conflicted
+++ resolved
@@ -33,16 +33,7 @@
         </dependency>
         <dependency>
             <groupId>javax.media.jai</groupId>
-<<<<<<< HEAD
-            <artifactId>mlibwrapper-jai-openjdk</artifactId>
-=======
-            <artifactId>jai-codec-openjdk</artifactId>
-            <version>1.1.4</version>
-        </dependency>
-        <dependency>
-            <groupId>javax.media.jai</groupId>
             <artifactId>mlibwrapper-jai</artifactId>
->>>>>>> 2f57ed7b
         </dependency>
         <dependency>
             <groupId>com.sun.media</groupId>
