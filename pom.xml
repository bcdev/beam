--- conflicted
+++ resolved
@@ -6,11 +6,7 @@
 
     <groupId>com.bc.ceres</groupId>
     <artifactId>ceres</artifactId>
-<<<<<<< HEAD
-    <version>0.15</version>
-=======
     <version>0.14.1</version>
->>>>>>> 98b35661
     <name>Ceres</name>
     <url>http://www.brockmann-consult.de/</url>
 
@@ -23,11 +19,7 @@
 
     <properties>
         <project.build.sourceEncoding>UTF-8</project.build.sourceEncoding>
-<<<<<<< HEAD
-        <ceres.versionRange>[0.15-SNAPSHOT,]</ceres.versionRange>
-=======
         <ceres.versionRange>[0.14,0.15-SNAPSHOT)</ceres.versionRange>
->>>>>>> 98b35661
     </properties>
 
     <organization>
