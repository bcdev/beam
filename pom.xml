<?xml version="1.0" encoding="UTF-8"?>
<!--
  ~ Copyright (C) 2011 Brockmann Consult GmbH (info@brockmann-consult.de)
  ~
  ~ This program is free software; you can redistribute it and/or modify it
  ~ under the terms of the GNU General Public License as published by the Free
  ~ Software Foundation; either version 3 of the License, or (at your option)
  ~ any later version.
  ~ This program is distributed in the hope that it will be useful, but WITHOUT
  ~ ANY WARRANTY; without even the implied warranty of MERCHANTABILITY or
  ~ FITNESS FOR A PARTICULAR PURPOSE. See the GNU General Public License for
  ~ more details.
  ~
  ~ You should have received a copy of the GNU General Public License along
  ~ with this program; if not, see http://www.gnu.org/licenses/
  -->

<project xmlns="http://maven.apache.org/POM/4.0.0" xmlns:xsi="http://www.w3.org/2001/XMLSchema-instance"
         xsi:schemaLocation="http://maven.apache.org/POM/4.0.0 http://maven.apache.org/maven-v4_0_0.xsd">

    <modelVersion>4.0.0</modelVersion>

    <groupId>org.esa.snap</groupId>
    <artifactId>snap-engine</artifactId>
    <version>8.0.0-SNAPSHOT</version>
    <packaging>pom</packaging>

    <name>SNAP Engine Project</name>
    <url>https://sentinel.esa.int/web/sentinel/toolboxes</url>

    <properties>
        <brandingToken>snap</brandingToken>
        <project.build.sourceEncoding>UTF-8</project.build.sourceEncoding>
        <!--
            snap.version is the Maven module version.
            snap.nbmSpecVersion is the NetBeans module specification version.
            It is used to filter manifest.mf and set the manifest's "OpenIDE-Module-Specification-Version" header.
            This is necessary to make NetBeans modules updatable and independent from the Maven version (= snap.version).
        -->
        <snap.version>${project.version}</snap.version>
        <javahelp.version>2.0.05</javahelp.version>
        <hdf.version>2.7.1</hdf.version>
        <netcdf.version>4.3.22</netcdf.version>
        <slf4j.version>1.6.6</slf4j.version> <!-- used by netcdf, yes we hate that! -->
        <geotools.version>20.0</geotools.version>
        <org.locationtech.version>1.16.0</org.locationtech.version>
        <jide.version>3.6.1</jide.version>
        <maven.build.timestamp.format>yyyyMMdd</maven.build.timestamp.format>
        <buildDate>${maven.build.timestamp}</buildDate>
        <tao.version>1.0.1</tao.version>
    </properties>

    <modules>
        <module>ceres-core</module>
        <module>ceres-binding</module>
        <module>ceres-ui</module>
        <module>ceres-glayer</module>
        <module>ceres-jai</module>
        <module>ceres-binio</module>
        <module>ceres-metadata</module>

        <!-- SNAP System Modules -->

        <module>snap-runtime</module>
        <module>snap-core</module>
        <!--<module>snap-config</module>-->
        <module>snap-engine-kit</module>
        <module>snap-engine-utilities</module>
        <module>snap-gpf</module>

        <!-- SNAP Extension Modules -->

        <module>snap-arcbingrid-reader</module>
        <module>snap-bigtiff</module>
        <module>snap-binning</module>
        <module>snap-classification</module>
        <module>snap-cluster-analysis</module>
        <module>snap-collocation</module>
        <module>snap-csv-dataio</module>
        <module>snap-dem</module>
        <module>snap-envi-reader</module>
        <module>snap-envisat-reader</module>
        <module>snap-getasse30-dem</module>
        <module>snap-geotiff</module>
        <module>snap-jp2-reader</module>
        <module>snap-hdf5-writer</module>
        <module>snap-jython</module>
        <module>snap-land-cover</module>
        <module>snap-ndvi</module>
        <module>snap-netcdf</module>
        <module>snap-pconvert</module>
        <module>snap-pgx-reader</module>
        <module>snap-pixel-extraction</module>
        <module>snap-product-library</module>
        <module>snap-python</module>
        <module>snap-raster</module>
        <module>snap-rtp-codec</module>
        <module>snap-smart-configurator</module>
        <module>snap-statistics</module>
        <module>snap-temporal-percentile</module>
        <module>snap-unmix</module>
        <module>snap-virtual-file-system</module>
        <module>snap-watermask</module>
        <module>blue-marble-worldmap</module>
        <module>globcover-worldmap</module>
        <module>snap-sta</module>
        <module>snap-remote-execution</module>
        <module>snap-remote-products-repository</module>

        <module>lib-hdf</module>
        <module>lib-openjpeg</module>
        <module>snap-test-utils</module>
    </modules>

    <organization>
        <name>European Space Agency (ESA)</name>
        <url>http://step.esa.int/</url>
    </organization>

    <inceptionYear>2014</inceptionYear>

    <issueManagement>
        <system>JIRA</system>
        <url>https://senbox.atlassian.net/projects/SNAP/</url>
    </issueManagement>

    <licenses>
        <license>
            <name>GNU General Public License (GPL)</name>
            <url>http://www.gnu.org/licenses/gpl.html</url>
            <distribution>repo</distribution>
        </license>
    </licenses>

    <dependencyManagement>
        <dependencies>

            <!-- Ceres System Level Modules -->

            <dependency>
                <groupId>org.esa.snap</groupId>
                <artifactId>ceres-core</artifactId>
                <version>${snap.version}</version>
            </dependency>

            <dependency>
                <groupId>org.esa.snap</groupId>
                <artifactId>ceres-binding</artifactId>
                <version>${snap.version}</version>
            </dependency>

            <dependency>
                <groupId>org.esa.snap</groupId>
                <artifactId>ceres-ui</artifactId>
                <version>${snap.version}</version>
            </dependency>

            <dependency>
                <groupId>org.esa.snap</groupId>
                <artifactId>ceres-binio</artifactId>
                <version>${snap.version}</version>
            </dependency>

            <dependency>
                <groupId>org.esa.snap</groupId>
                <artifactId>ceres-glayer</artifactId>
                <version>${snap.version}</version>
            </dependency>

            <dependency>
                <groupId>org.esa.snap</groupId>
                <artifactId>ceres-jai</artifactId>
                <version>${snap.version}</version>
            </dependency>

            <dependency>
                <groupId>org.esa.snap</groupId>
                <artifactId>ceres-metadata</artifactId>
                <version>${snap.version}</version>
            </dependency>

            <!-- SNAP Engine System Level Modules -->

            <dependency>
                <groupId>org.esa.snap</groupId>
                <artifactId>snap-runtime</artifactId>
                <version>${snap.version}</version>
            </dependency>
            <dependency>
                <groupId>org.esa.snap</groupId>
                <artifactId>snap-core</artifactId>
                <version>${snap.version}</version>
            </dependency>
            <dependency>
                <groupId>org.esa.snap</groupId>
                <artifactId>snap-gpf</artifactId>
                <version>${snap.version}</version>
            </dependency>
            <dependency>
                <groupId>org.esa.snap</groupId>
                <artifactId>snap-engine-utilities</artifactId>
                <version>${snap.version}</version>
            </dependency>
            <dependency>
                <groupId>org.esa.snap</groupId>
                <artifactId>snap-test-utils</artifactId>
                <version>${snap.version}</version>
                <type>test-jar</type>
                <scope>test</scope>
            </dependency>
            <dependency>
                <groupId>org.esa.snap</groupId>
                <artifactId>snap-product-library</artifactId>
                <version>${snap.version}</version>
            </dependency>

            <!-- SNAP Extension Modules -->

            <dependency>
                <groupId>org.esa.snap</groupId>
                <artifactId>snap-csv-dataio</artifactId>
                <version>${snap.version}</version>
            </dependency>

            <dependency>
                <groupId>org.esa.snap</groupId>
                <artifactId>snap-netcdf</artifactId>
                <version>${snap.version}</version>
            </dependency>

            <dependency>
                <groupId>org.esa.snap</groupId>
                <artifactId>snap-sta</artifactId>
                <version>${snap.version}</version>
            </dependency>
            <!-- Miscellaneous 3rd party libraries ############################################# -->

            <dependency>
                <groupId>ncsa.hdf</groupId>
                <artifactId>lib-hdf</artifactId>
                <version>${hdf.version}</version>
            </dependency>
            <dependency>
                <groupId>edu.ucar</groupId>
                <artifactId>netcdf</artifactId>
                <version>${netcdf.version}</version>
            </dependency>
            <dependency>
                <groupId>edu.ucar</groupId>
                <artifactId>opendap</artifactId>
                <version>${netcdf.version}</version>
            </dependency>
            <dependency>
                <groupId>org.slf4j</groupId>
                <artifactId>slf4j-api</artifactId>
                <version>${slf4j.version}</version>
            </dependency>
            <dependency>
                <groupId>org.slf4j</groupId>
                <artifactId>slf4j-simple</artifactId>
                <version>${slf4j.version}</version>
            </dependency>
            <dependency>
                <groupId>edu.ucar</groupId>
                <artifactId>nujan</artifactId>
                <version>1.4.1.1</version>
            </dependency>
            <dependency>
                <groupId>org.htmlparser</groupId>
                <artifactId>htmlparser</artifactId>
                <version>1.6</version>
            </dependency>
            <dependency>
                <groupId>com.googlecode.efficient-java-matrix-library</groupId>
                <artifactId>core</artifactId>
                <version>0.26</version>
            </dependency>

            <!-- JDOM Library ############################################# -->

            <dependency>
                <groupId>org.jdom</groupId>
                <artifactId>jdom</artifactId>
                <version>1.1</version>
            </dependency>

            <dependency>
                <groupId>org.jdom</groupId>
                <artifactId>jdom2</artifactId>
                <version>2.0.4</version>
            </dependency>

            <!-- Apache ############################################# -->

            <dependency>
                <groupId>commons-lang</groupId>
                <artifactId>commons-lang</artifactId>
                <version>2.6</version>
            </dependency>
            <dependency>
                <groupId>commons-logging</groupId>
                <artifactId>commons-logging</artifactId>
                <version>1.1.1</version>
            </dependency>
            <dependency>
                <groupId>commons-cli</groupId>
                <artifactId>commons-cli</artifactId>
                <version>1.2</version>
            </dependency>
            <dependency>
                <groupId>org.apache.commons</groupId>
                <artifactId>commons-math3</artifactId>
                <version>3.2</version>
            </dependency>
            <dependency>
                <groupId>commons-collections</groupId>
                <artifactId>commons-collections</artifactId>
                <version>3.2.2</version>
            </dependency>
            <dependency>
                <groupId>org.apache.velocity</groupId>
                <artifactId>velocity</artifactId>
                <version>1.7</version>
            </dependency>

            <!-- ImageioIO-Ext ############################################# -->

            <dependency>
                <groupId>it.geosolutions.imageio-ext</groupId>
                <artifactId>imageio-ext-tiff</artifactId>
                <version>1.2.4-SNAPSHOT</version>
                <exclusions>
                    <exclusion>
                        <groupId>javax.media</groupId>
                        <artifactId>jai_core</artifactId>
                    </exclusion>
                    <exclusion>
                        <groupId>javax.media</groupId>
                        <artifactId>jai_codec</artifactId>
                    </exclusion>
                    <exclusion>
                        <groupId>javax.media</groupId>
                        <artifactId>jai_imageio</artifactId>
                    </exclusion>
                    <exclusion>
                        <groupId>xerces</groupId>
                        <artifactId>xercesImpl</artifactId>
                    </exclusion>
                </exclusions>
            </dependency>

            <!-- GeoTools Libraries ############################################# -->
            <!-- Sadly there is no global exclusion so every geotools artifact -->
            <!-- has to exclude the 'wrong' jai version -->

            <dependency>
                <groupId>org.geotools</groupId>
                <artifactId>gt-api</artifactId>
                <version>${geotools.version}</version>
                <exclusions>
                    <exclusion>
                        <groupId>javax.media</groupId>
                        <artifactId>jai_core</artifactId>
                    </exclusion>
                    <exclusion>
                        <groupId>javax.media</groupId>
                        <artifactId>jai_codec</artifactId>
                    </exclusion>
                    <exclusion>
                        <groupId>javax.media</groupId>
                        <artifactId>jai_imageio</artifactId>
                    </exclusion>
                    <exclusion>
                        <groupId>xerces</groupId>
                        <artifactId>xercesImpl</artifactId>
                    </exclusion>
                </exclusions>
            </dependency>
            <dependency>
                <groupId>org.geotools</groupId>
                <artifactId>gt-referencing</artifactId>
                <version>${geotools.version}</version>
                <exclusions>
                    <exclusion>
                        <groupId>javax.media</groupId>
                        <artifactId>jai_core</artifactId>
                    </exclusion>
                    <exclusion>
                        <groupId>javax.media</groupId>
                        <artifactId>jai_codec</artifactId>
                    </exclusion>
                    <exclusion>
                        <groupId>javax.media</groupId>
                        <artifactId>jai_imageio</artifactId>
                    </exclusion>
                    <!-- this lib is also used in snap-cluster-analysis and in jlinda-core -->
                    <exclusion>
                        <groupId>com.googlecode.efficient-java-matrix-library</groupId>
                        <artifactId>core</artifactId>
                    </exclusion>
                </exclusions>
            </dependency>
            <dependency>
                <groupId>org.geotools</groupId>
                <artifactId>gt-main</artifactId>
                <version>${geotools.version}</version>
                <exclusions>
                    <exclusion>
                        <groupId>javax.media</groupId>
                        <artifactId>jai_core</artifactId>
                    </exclusion>
                    <exclusion>
                        <groupId>javax.media</groupId>
                        <artifactId>jai_codec</artifactId>
                    </exclusion>
                    <exclusion>
                        <groupId>javax.media</groupId>
                        <artifactId>jai_imageio</artifactId>
                    </exclusion>
                    <exclusion>
                        <groupId>xerces</groupId>
                        <artifactId>xercesImpl</artifactId>
                    </exclusion>
                </exclusions>
            </dependency>
            <dependency>
                <groupId>org.geotools</groupId>
                <artifactId>gt-epsg-hsql</artifactId>
                <version>${geotools.version}</version>
                <exclusions>
                    <exclusion>
                        <groupId>javax.media</groupId>
                        <artifactId>jai_core</artifactId>
                    </exclusion>
                    <exclusion>
                        <groupId>javax.media</groupId>
                        <artifactId>jai_codec</artifactId>
                    </exclusion>
                    <exclusion>
                        <groupId>javax.media</groupId>
                        <artifactId>jai_imageio</artifactId>
                    </exclusion>
                    <exclusion>
                        <groupId>xerces</groupId>
                        <artifactId>xercesImpl</artifactId>
                    </exclusion>
                </exclusions>
            </dependency>
            <dependency>
                <groupId>org.geotools</groupId>
                <artifactId>gt-wms</artifactId>
                <version>${geotools.version}</version>
                <exclusions>
                    <exclusion>
                        <groupId>javax.media</groupId>
                        <artifactId>jai_core</artifactId>
                    </exclusion>
                    <exclusion>
                        <groupId>javax.media</groupId>
                        <artifactId>jai_codec</artifactId>
                    </exclusion>
                    <exclusion>
                        <groupId>javax.media</groupId>
                        <artifactId>jai_imageio</artifactId>
                    </exclusion>
                    <exclusion>
                        <groupId>it.geosolutions.imageio-ext</groupId>
                        <artifactId>imageio-ext-tiff</artifactId>
                    </exclusion>
                    <exclusion>
                        <groupId>it.geosolutions.imageio-ext</groupId>
                        <artifactId>imageio-ext-utilities</artifactId>
                    </exclusion>
                </exclusions>
            </dependency>
            <dependency>
                <groupId>org.geotools</groupId>
                <artifactId>gt-shapefile</artifactId>
                <version>${geotools.version}</version>
                <exclusions>
                    <exclusion>
                        <groupId>javax.media</groupId>
                        <artifactId>jai_core</artifactId>
                    </exclusion>
                    <exclusion>
                        <groupId>javax.media</groupId>
                        <artifactId>jai_codec</artifactId>
                    </exclusion>
                    <exclusion>
                        <groupId>javax.media</groupId>
                        <artifactId>jai_imageio</artifactId>
                    </exclusion>
                </exclusions>
            </dependency>
            <dependency>
                <groupId>org.geotools</groupId>
                <artifactId>gt-geotiff</artifactId>
                <version>${geotools.version}</version>
                <exclusions>
                    <exclusion>
                        <groupId>javax.media</groupId>
                        <artifactId>jai_core</artifactId>
                    </exclusion>
                    <exclusion>
                        <groupId>javax.media</groupId>
                        <artifactId>jai_codec</artifactId>
                    </exclusion>
                    <exclusion>
                        <groupId>javax.media</groupId>
                        <artifactId>jai_imageio</artifactId>
                    </exclusion>
                    <exclusion>
                        <groupId>it.geosolutions.imageio-ext</groupId>
                        <artifactId>imageio-ext-tiff</artifactId>
                    </exclusion>
                    <exclusion>
                        <groupId>it.geosolutions.imageio-ext</groupId>
                        <artifactId>imageio-ext-utilities</artifactId>
                    </exclusion>
                    <exclusion>
                        <groupId>com.google.guava</groupId>
                        <artifactId>guava</artifactId>
                    </exclusion>
                </exclusions>
            </dependency>
            <dependency>
                <groupId>org.geotools.xsd</groupId>
                <artifactId>gt-xsd-gml3</artifactId>
                <version>${geotools.version}</version>
                <exclusions>
                    <exclusion>
                        <groupId>javax.media</groupId>
                        <artifactId>jai_core</artifactId>
                    </exclusion>
                    <exclusion>
                        <groupId>javax.media</groupId>
                        <artifactId>jai_codec</artifactId>
                    </exclusion>
                    <exclusion>
                        <groupId>javax.media</groupId>
                        <artifactId>jai_imageio</artifactId>
                    </exclusion>
                    <exclusion>
                        <groupId>xerces</groupId>
                        <artifactId>xercesImpl</artifactId>
                    </exclusion>
                    <exclusion>
                        <groupId>xml-apis</groupId>
                        <artifactId>xml-apis</artifactId>
                    </exclusion>
                    <exclusion>
                        <groupId>xml-apis</groupId>
                        <artifactId>xml-apis-xerces</artifactId>
                    </exclusion>
                </exclusions>
            </dependency>


            <!-- JAI Libraries ############################################# -->

            <dependency>
                <groupId>javax.media.jai</groupId>
                <artifactId>jai-core-openjdk</artifactId>
                <version>1.1.4</version>
            </dependency>
            <dependency>
                <groupId>javax.media.jai</groupId>
                <artifactId>jai-codec-openjdk</artifactId>
                <version>1.1.4</version>
            </dependency>
            <dependency>
                <groupId>javax.media.jai</groupId>
                <artifactId>mlibwrapper-jai-openjdk</artifactId>
                <version>1.1.4</version>
            </dependency>
            <dependency>
                <!-- This artifact is build by our own. It fixes the vendorName == null! problem.
                     The issue is known to NetBeans but not fixed yet. https://netbeans.org/bugzilla/show_bug.cgi?id=247795 -->
                <groupId>com.sun.media</groupId>
                <artifactId>jai-imageio</artifactId>
                <version>1.2-SNAP-20150402</version>
            </dependency>
            <dependency>
                <groupId>com.sun.media</groupId>
                <artifactId>clibwrapper-jiio</artifactId>
                <version>1.2-20090918</version>
            </dependency>

            <!-- BC Neural Network Library ############################################# -->

            <dependency>
                <groupId>com.bc.jnn</groupId>
                <artifactId>jnn</artifactId>
                <version>1.7</version>
            </dependency>

            <!-- Jama Matrix Algebra Library ############################################# -->

            <dependency>
                <groupId>Jama</groupId>
                <artifactId>Jama</artifactId>
                <version>1.0.3</version>
            </dependency>

            <!-- Test Libraries ############################################# -->

            <dependency>
                <groupId>junit</groupId>
                <artifactId>junit</artifactId>
                <version>4.12</version>
                <scope>test</scope>
            </dependency>

            <dependency>
                <groupId>org.mockito</groupId>
                <artifactId>mockito-all</artifactId>
                <version>1.10.17</version>
                <scope>test</scope>
            </dependency>

            <!-- Jimfs - Ram Disk File System ############################################# -->

            <dependency>
                <groupId>com.google.jimfs</groupId>
                <artifactId>jimfs</artifactId>
                <version>1.1</version>
                <scope>test</scope>
            </dependency>

            <dependency>
                <groupId>org.esa.snap</groupId>
                <artifactId>snap-core</artifactId>
                <version>${snap.version}</version>
                <scope>test</scope>
                <type>test-jar</type>
            </dependency>

            <!-- JIDE Swing Libraries ############################################# -->

            <dependency>
                <groupId>com.jidesoft</groupId>
                <artifactId>jide-oss</artifactId>
                <version>${jide.version}</version>
            </dependency>

            <!-- SwingX Library ############################################# -->
            <dependency>
                <groupId>org.swinglabs.swingx</groupId>
                <artifactId>swingx-all</artifactId>
                <version>1.6.5-1</version>
            </dependency>

            <!-- XStream Libraries ############################################# -->

            <dependency>
                <groupId>com.thoughtworks.xstream</groupId>
                <artifactId>xstream</artifactId>
                <version>1.4.8</version>
            </dependency>
            <dependency>
                <groupId>xpp3</groupId>
                <artifactId>xpp3_min</artifactId>
                <version>1.1.4c</version>
            </dependency>

            <!-- JFreeChart Libraries ############################################# -->

            <dependency>
                <groupId>org.jfree</groupId>
                <artifactId>jfreechart</artifactId>
                <version>1.0.14</version>
                <exclusions>
                    <exclusion>
                        <groupId>xml-apis</groupId>
                        <artifactId>xml-apis</artifactId>
                    </exclusion>
                    <exclusion>
                        <groupId>com.lowagie</groupId>
                        <artifactId>itext</artifactId>
                    </exclusion>
                </exclusions>
            </dependency>
            <dependency>
                <groupId>org.jfree</groupId>
                <artifactId>jcommon</artifactId>
                <version>1.0.17</version>
            </dependency>

            <!-- Smart configurator support ######################################## -->

            <dependency>
                <groupId>org.esa.snap</groupId>
                <artifactId>snap-smart-configurator</artifactId>
                <version>${snap.version}</version>
            </dependency>
<<<<<<< HEAD

            <!-- JSoup -->

            <dependency>
                <groupId>org.jsoup</groupId>
                <artifactId>jsoup</artifactId>
                <version>1.11.3</version>
            </dependency>


            <dependency>
                <groupId>net.java.dev.jna</groupId>
                <artifactId>jna</artifactId>
                <version>4.2.1</version>
            </dependency>
            <dependency>
                <groupId>net.java.dev.jna</groupId>
                <artifactId>jna-platform</artifactId>
                <version>4.2.1</version>
            </dependency>

=======
>>>>>>> 2f57ed7b
        </dependencies>
    </dependencyManagement>

    <repositories>
        <repository>
            <id>snap-repo-public</id>
            <name>Public Maven Repository for SNAP</name>
            <url>https://snap-build-server.tilaa.cloud/nexus/repository/snap-maven-public/</url>
            <releases>
                <enabled>true</enabled>
                <checksumPolicy>warn</checksumPolicy>
            </releases>
            <snapshots>
                <enabled>true</enabled>
                <checksumPolicy>warn</checksumPolicy>
            </snapshots>
        </repository>
        <repository>
            <id>tao-core</id>
            <name>TAO Core</name>
            <url>https://raw.githubusercontent.com/tao-org/tao-core/repository</url>
        </repository>
        <repository>
            <id>tao-plugins</id>
            <name>TAO Plugins</name>
            <url>https://raw.githubusercontent.com/tao-org/tao-plugins/repository</url>
        </repository>
    </repositories>

    <distributionManagement>
        <repository>
            <id>snap-repo-public</id>
            <name>Public Maven Repository for SNAP</name>
            <url>https://snap-build-server.tilaa.cloud/nexus/repository/snap-maven-releases/</url>
            <uniqueVersion>false</uniqueVersion>
        </repository>
        <snapshotRepository>
            <id>snap-repo-public</id>
            <name>Public Maven Snapshot Repository for SNAP</name>
            <url>https://snap-build-server.tilaa.cloud/nexus/repository/snap-maven-snapshot/</url>
            <uniqueVersion>false</uniqueVersion>
        </snapshotRepository>
    </distributionManagement>


    <pluginRepositories>
        <pluginRepository>
            <id>snap-repo-public</id>
            <name>Public Maven Repository for SNAP</name>
            <url>https://snap-build-server.tilaa.cloud/nexus/repository/snap-maven-public/</url>
            <releases>
                <enabled>true</enabled>
                <checksumPolicy>warn</checksumPolicy>
            </releases>
            <snapshots>
                <enabled>true</enabled>
                <checksumPolicy>warn</checksumPolicy>
            </snapshots>
        </pluginRepository>
    </pluginRepositories>

    <build>

        <!-- Maven plugin configurations common to all SNAP modules -->
        <pluginManagement>
            <plugins>
                <plugin>
                    <groupId>org.codehaus.mojo</groupId>
                    <artifactId>license-maven-plugin</artifactId>
                    <version>1.19</version>
                </plugin>
                <plugin>
                    <artifactId>maven-compiler-plugin</artifactId>
                    <version>3.5.1</version>
                    <configuration>
                        <source>1.8</source>
                        <target>1.8</target>
                        <debug>true</debug>
                        <encoding>UTF-8</encoding>
                        <excludes>
                            <exclude>.gitignore</exclude>
                        </excludes>
                    </configuration>
                </plugin>

                <plugin>
                    <artifactId>maven-assembly-plugin</artifactId>
                    <version>2.5.3</version>
                </plugin>

                <plugin>
                    <artifactId>maven-jar-plugin</artifactId>
                    <version>2.5</version>
                    <executions>
                        <execution>
                            <goals>
                                <goal>jar</goal>
                                <goal>test-jar</goal>
                            </goals>
                        </execution>
                    </executions>
                </plugin>

                <plugin>
                    <artifactId>maven-source-plugin</artifactId>
                    <version>2.4</version>
                    <executions>
                        <execution>
                            <phase>verify</phase>
                            <goals>
                                <goal>jar</goal>
                            </goals>
                        </execution>
                    </executions>
                    <configuration>
                        <!-- Source JARs are used in IDEs only, we don't need resources -->
                        <excludeResources>true</excludeResources>
                    </configuration>
                </plugin>

                <plugin>
                    <artifactId>maven-surefire-plugin</artifactId>
                    <version>3.0.0-M3</version>
                    <configuration>
                        <!--
                             If enabled some assertions in GeoTools fail.
                             Disabling helps to have a successful build.
                             But it might indicate some problem.
                        -->
                        <enableAssertions>false</enableAssertions>
                        <!--<skip>true</skip>-->
                        <printSummary>true</printSummary>
                        <useFile>false</useFile>
                        <includes>
                            <include>**/*Test.java</include>
                            <include>**/*Test*.java</include>
                            <include>**/*TestCase.java</include>
                        </includes>
                        <systemPropertyVariables>
                            <org.esa.snap.testdata.out>target/test-data</org.esa.snap.testdata.out>
                        </systemPropertyVariables>
                        <!--<argLine>-Xmx1024M -Dfile.encoding=UTF-8 @{argLine}</argLine>-->
                        <argLine>-Xmx1024M -Dfile.encoding=UTF-8</argLine>
                    </configuration>
                </plugin>

                <plugin>
                    <artifactId>maven-resources-plugin</artifactId>
                    <version>3.1.0</version>
                    <configuration>
                        <encoding>UTF-8</encoding>
                    </configuration>
                    <executions>
                        <execution>
                            <id>file-manifest</id>
                            <phase>process-sources</phase>
                            <goals>
                                <goal>copy-resources</goal>
                            </goals>
                            <configuration>
                                <outputDirectory>${project.build.directory}/nbm</outputDirectory>
                                <resources>
                                    <resource>
                                        <directory>src/main/nbm</directory>
                                        <filtering>true</filtering>
                                        <includes>
                                            <include>manifest.mf</include>
                                        </includes>
                                    </resource>
                                </resources>
                            </configuration>
                        </execution>
                    </executions>
                </plugin>

                <plugin>
                    <artifactId>maven-javadoc-plugin</artifactId>
                    <version>2.10.3</version>
                    <configuration>
                        <aggregate>true</aggregate>
                        <subpackages>org.esa.snap.core:com.bc.ceres</subpackages>
                        <!-- Not possible to exclude packages; it is not considered by the plugin (as of v2.10.3, 18.11.2015) -->
                        <!--<excludePackageNames>org.esa.snap.core.gpf.internal:*.internal:*.impl:*.experimental</excludePackageNames>-->
                        <additionalparam>-exclude
                            com.bc.ceres.core.runtime:com.bc.ceres.swing:org.esa.snap.core.param.validators:org.esa.snap.core.param.editors:org.esa.snap.core.param:org.esa.snap.core.draw:org.esa.snap.core.dataop.projection:com.bc.ceres.binio.internal:com.bc.ceres.compiler:com.bc.ceres.swing.binding.internal:com.bc.ceres.core.runtime.internal:com.bc.ceres.jai.js:com.bc.ceres.launcher:com.bc.ceres.launcher.internal:com.bc.ceres.metadata:com.bc.ceres.nbmgen:com.bc.ceres.resource:com.bc.ceres.standalone:org.esa.snap.core.dataop.downloadable:org.esa.snap.core.dataop.maptransf.geotools:org.esa.snap.core.dataop.maptransf:org.esa.snap.core.gpf.doclet:org.esa.snap.core.gpf.internal:org.esa.snap.core.gpf.experimental:org.esa.snap.core.gpf.operators.tooladapter:org.esa.snap.core.jexp.impl
                        </additionalparam>
                        <maxmemory>512M</maxmemory>
                        <doctitle>SNAP Engine API</doctitle>
                        <windowtitle>SNAP Engine API</windowtitle>
                        <quiet>true</quiet> <!-- show only warnings and errors -->
                        <failOnError>false</failOnError> <!-- Actually we should fix the errors -->
                        <author>false</author>
                        <detectJavaApiLink>true</detectJavaApiLink>
                        <detectLinks>true</detectLinks>
                        <groups>
                            <group>
                                <title>Most important API</title>
                                <packages>
                                    org.esa.snap.core.datamodel:org.esa.snap.core.dataio:org.esa.snap.core.gpf:org.esa.snap.core.gpf.pointop:org.esa.snap.core.gpf.annotations
                                </packages>
                            </group>
                            <group>
                                <title>Frequently used API</title>
                                <packages>
                                    org.esa.snap.core.util:org.esa.snap.core.image:org.esa.snap.core.layer:org.esa.snap.core.jexp:org.esa.snap.python:org.esa.snap.python.gpf
                                </packages>
                            </group>
                            <group>
                                <title>Low-Level API</title>
                                <packages>com.bc.ceres*:com.bc.ceres.*</packages>
                            </group>
                        </groups>
                    </configuration>
                </plugin>
                <plugin>
                    <artifactId>maven-surefire-report-plugin</artifactId>
                    <version>3.0.0-M3</version>
                </plugin>

                <plugin>
                    <artifactId>maven-clean-plugin</artifactId>
                    <version>2.5</version>
                </plugin>

                <plugin>
                    <artifactId>maven-dependency-plugin</artifactId>
                    <version>3.1.1</version>
                </plugin>

                <plugin>
                    <artifactId>maven-deploy-plugin</artifactId>
                    <version>2.8.2</version>
                </plugin>

                <plugin>
                    <groupId>org.apache.netbeans.utilities</groupId>
                    <artifactId>nbm-maven-plugin</artifactId>
                    <version>4.4</version>
                    <extensions>true</extensions>
                    <dependencies>
                        <dependency>
                            <groupId>javax.help</groupId>
                            <artifactId>javahelp</artifactId>
                            <version>${javahelp.version}</version>
                        </dependency>
                    </dependencies>
                    <configuration>
                        <!-- necessary because of issue described here:
                        http://mail-archives.apache.org/mod_mbox/netbeans-dev/201906.mbox/%3cCAArD4mAMKOXQtxCwcMdB2tVEXCNirEfKT4+c=0-rUm6YDg8EHg@mail.gmail.com%3e
                        -->
                        <verifyRuntime>false</verifyRuntime>

                        <moduleType>normal</moduleType>
                        <licenseName>GPL 3</licenseName>
                        <licenseFile>${project.basedir}/../LICENSE.txt</licenseFile>
                        <cluster>${brandingToken}</cluster>
                        <defaultCluster>${brandingToken}</defaultCluster>
                        <brandingToken>${brandingToken}</brandingToken>
                        <requiresRestart>true</requiresRestart>
                        <keystore>${project.basedir}/../keystore/snap.ks</keystore>
                        <keystorealias>snap</keystorealias>
                        <keystorepassword>snap-123</keystorepassword>
                        <sourceManifestFile>target/nbm/manifest.mf</sourceManifestFile>
                    </configuration>
                </plugin>
                <plugin>
                    <groupId>org.codehaus.mojo</groupId>
                    <artifactId>build-helper-maven-plugin</artifactId>
                    <version>1.10</version>
                    <executions>
                        <execution>
                            <id>create-nbmSpecVersion</id>
                            <goals>
                                <goal>regex-property</goal>
                            </goals>
                            <configuration>
                                <name>snap.nbmSpecVersion</name>
                                <value>${project.version}</value>
                                <regex>(-SNAPSHOT)|(-rc[0-9]+)</regex>
                                <replacement>.0</replacement>
                                <failIfNoMatch>false</failIfNoMatch>
                            </configuration>
                        </execution>
                        <execution>
                            <id>create-nbmImplVersion</id>
                            <goals>
                                <goal>regex-property</goal>
                            </goals>
                            <configuration>
                                <name>snap.nbmImplVersion</name>
                                <value>${project.version}</value>
                                <regex>(-SNAPSHOT)|(-rc[0-9]+)</regex>
                                <replacement>.${buildDate}</replacement>
                                <failIfNoMatch>false</failIfNoMatch>
                            </configuration>
                        </execution>
                        <execution>
                            <id>parse-version</id>
                            <goals>
                                <goal>parse-version</goal>
                            </goals>
                            <configuration>
                                <propertyPrefix>snap</propertyPrefix>
                                <versionString>${snap.version}</versionString>
                            </configuration>
                        </execution>
                        <execution>
                            <id>build-date</id>
                            <goals>
                                <goal>timestamp-property</goal>
                            </goals>
                            <configuration>
                                <name>snap.buildDate</name>
                                <pattern>yyyy-MM-dd</pattern>
                            </configuration>
                        </execution>
                    </executions>
                </plugin>

            </plugins>
        </pluginManagement>

        <plugins>
            <plugin>
                <artifactId>maven-compiler-plugin</artifactId>
            </plugin>

            <plugin>
                <artifactId>maven-source-plugin</artifactId>
            </plugin>

            <plugin>
                <artifactId>maven-javadoc-plugin</artifactId>
            </plugin>

            <plugin>
                <artifactId>maven-clean-plugin</artifactId>
                <configuration>
                    <filesets>
                        <fileset>
                            <directory>modules</directory>
                            <includes>
                                <include>**/*</include>
                            </includes>
                        </fileset>
                    </filesets>
                </configuration>
            </plugin>

            <plugin>
                <groupId>org.apache.netbeans.utilities</groupId>
                <artifactId>nbm-maven-plugin</artifactId>
                <version>4.4</version>
            </plugin>

            <plugin>
                <groupId>org.apache.maven.plugins</groupId>
                <artifactId>maven-enforcer-plugin</artifactId>
                <version>3.0.0-M2</version>
                <executions>
                    <execution>
                        <id>enforce-versions</id>
                        <goals>
                            <goal>enforce</goal>
                        </goals>
                        <configuration>
                            <rules>
                                <requireMavenVersion>
<<<<<<< HEAD
                                    <version>[3.2.5,)</version>
=======
                                    <version>[3.2.5,3.6.2]</version>
>>>>>>> 2f57ed7b
                                </requireMavenVersion>
                                <requireJavaVersion>
                                    <version>1.8</version>
                                </requireJavaVersion>
                            </rules>
                        </configuration>
                    </execution>
                </executions>
            </plugin>
            <plugin>
                <groupId>org.jacoco</groupId>
                <artifactId>jacoco-maven-plugin</artifactId>
                <version>0.8.3</version>
                <executions>
                    <execution>
                        <id>prepare-agent</id>
                        <goals>
                            <goal>prepare-agent</goal>
                        </goals>
                    </execution>
                </executions>
            </plugin>
        </plugins>
    </build>

    <developers>
        <developer>
            <id>marcop</id>
            <name>Marco Peters</name>
            <email>marco.peters@brockmann-consult.de</email>
            <organization>Brockmann Consult</organization>
            <roles>
                <role>Java Developer</role>
            </roles>
        </developer>
        <developer>
            <id>marcoz</id>
            <name>Marco Zuehlke</name>
            <email>marco.zuehlke@brockmann-consult.de</email>
            <organization>Brockmann Consult</organization>
            <roles>
                <role>Java Developer</role>
            </roles>
        </developer>
        <developer>
            <id>norman</id>
            <name>Norman Fomferra</name>
            <email>norman.fomferra@brockmann-consult.de</email>
            <organization>Brockmann Consult</organization>
            <roles>
                <role>Project Manager</role>
                <role>Java Developer</role>
            </roles>
        </developer>
        <developer>
            <id>ralf</id>
            <name>Ralf Quast</name>
            <email>ralf.quast@brockmann-consult.de</email>
            <organization>Brockmann Consult</organization>
            <roles>
                <role>Java Developer</role>
            </roles>
        </developer>
        <developer>
            <id>sabine</id>
            <name>Sabine Embacher</name>
            <email>sabine.embacher@brockmann-consult.de</email>
            <organization>Brockmann Consult</organization>
            <roles>
                <role>Java Developer</role>
            </roles>
        </developer>
        <developer>
            <id>tom</id>
            <name>Thomas Block</name>
            <email>thomas.block@brockmann-consult.de</email>
            <organization>Brockmann Consult</organization>
            <roles>
                <role>Java Developer</role>
            </roles>
        </developer>
        <developer>
            <id>thomas</id>
            <name>Thomas Storm</name>
            <email>thomas.storm@brockmann-consult.de</email>
            <organization>Brockmann Consult</organization>
            <roles>
                <role>Java Developer</role>
            </roles>
        </developer>
        <developer>
            <id>tonio</id>
            <name>Tonio Fincke</name>
            <email>tonio.fincke@brockmann-consult.de</email>
            <organization>Brockmann Consult</organization>
            <roles>
                <role>Java Developer</role>
            </roles>
        </developer>
    </developers>

</project><|MERGE_RESOLUTION|>--- conflicted
+++ resolved
@@ -693,7 +693,6 @@
                 <artifactId>snap-smart-configurator</artifactId>
                 <version>${snap.version}</version>
             </dependency>
-<<<<<<< HEAD
 
             <!-- JSoup -->
 
@@ -715,8 +714,6 @@
                 <version>4.2.1</version>
             </dependency>
 
-=======
->>>>>>> 2f57ed7b
         </dependencies>
     </dependencyManagement>
 
@@ -1085,11 +1082,7 @@
                         <configuration>
                             <rules>
                                 <requireMavenVersion>
-<<<<<<< HEAD
                                     <version>[3.2.5,)</version>
-=======
-                                    <version>[3.2.5,3.6.2]</version>
->>>>>>> 2f57ed7b
                                 </requireMavenVersion>
                                 <requireJavaVersion>
                                     <version>1.8</version>
