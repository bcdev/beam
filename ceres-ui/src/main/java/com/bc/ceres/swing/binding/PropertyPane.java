--- conflicted
+++ resolved
@@ -26,8 +26,7 @@
 import javax.swing.JPanel;
 import javax.swing.JScrollPane;
 
-import static com.bc.ceres.swing.TableLayout.cell;
-
+import static com.bc.ceres.swing.TableLayout.*;
 
 /**
  * A utility class used to create a {@link JPanel} containing default Swing components and their corresponding bindings for the
@@ -43,7 +42,6 @@
  * @
  */
 // JAN2018 - Daniel Knowles - Added method to return property pane as a JScrollPane
-<<<<<<< HEAD
 
 
 // JAN2018 - Daniel Knowles - Moved some of the logic for adding components to a public method which can also be called by
@@ -54,12 +52,9 @@
 
 
 
-=======
->>>>>>> 1568695a
 public class PropertyPane {
 
     private final BindingContext bindingContext;
-
 
     public PropertyPane(PropertySet propertySet) {
         this(new BindingContext(propertySet));
@@ -74,7 +69,6 @@
     }
 
     public JPanel createPanel() {
-
         PropertySet propertyContainer = bindingContext.getPropertySet();
         Property[] properties = propertyContainer.getProperties();
 
@@ -115,20 +109,6 @@
 
 
 
-<<<<<<< HEAD
-
-
-
-
-    /*
-     * Returns a JScrollPane version of the property pane
-     * Note: This method was added to fix an issue where a layer editor view with too many properties wouldn't fit onto
-     *       some monitor screens.
-     * @author Daniel Knowles
-     * @since Jan 2019
-     */
-
-=======
     /**
      * Returns a JScrollPane version of the property pane
      * @return a JScrollPane
@@ -136,19 +116,12 @@
      * @author Daniel Knowles
      * @since Jan 2019
      */
->>>>>>> 1568695a
     public JScrollPane createJScrollPanel() {
 
         JPanel panel = createPanel();
         panel.setMinimumSize(panel.getPreferredSize());
-<<<<<<< HEAD
-        final JScrollPane scrollPane = new JScrollPane(panel);
-
-        return scrollPane;
-=======
 
         return new JScrollPane(panel);
->>>>>>> 1568695a
     }
 
 
