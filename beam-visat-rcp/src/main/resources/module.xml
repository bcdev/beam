--- conflicted
+++ resolved
@@ -36,10 +36,7 @@
           [BEAM-1372] Use latest XStream library<br/>
           [BEAM-1352] When exporting a product a SubsetInfo is always added to metadata tree<br/>
           [BEAM-1323] Add "magic stick" to VISAT that lets users create masks of similar pixels<br/>
-<<<<<<< HEAD
-=======
           [BEAM-1314] Processor menus are not visible on Mac<br/>
->>>>>>> 03b4b02b
           [BEAM-1247] Masks can not be displayed over RGB-images<br/>
         <p>Changes in 4.9<br/>
           [BEAM-1297] Add DEM-corrected latitude/longitude bands in satellite coordinates<br/>
