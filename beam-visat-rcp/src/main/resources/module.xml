<module>
    <manifestVersion>1.0.0</manifestVersion>
    <symbolicName>beam-visat-rcp</symbolicName>
    <version>4.7</version>
    <name>VISAT Rich Client Platform</name>

    <description>
        A desktop application used to open, browse, visualise,
        analyse and manipulate data products of a number of EO sensors.
    </description>

    <changelog>
        <![CDATA[
        <p>Changes in 4.7:<br/>
<<<<<<< HEAD
=======
          [BEAM-1072] Access raw counts of bands in band maths expressions<br/>
>>>>>>> 5638fbec
          [BEAM-1069] Include wavelength into band property but spectrum view does not work<br/>
          [BEAM-1040] Exchange 'no data' with 'NaN' in text exports<br/>
          [BEAM-1028] Navigation window not fully functional on Unix/GTK+<br/>
          [BEAM-1025] Installer does not run after Java update on Mac Os X<br/>
          [BEAM-1024] VISAT does not launch after Java update on Mac Os X<br/>
          [BEAM-1023] Can not overlay compatible products<br/>
          [BEAM-1021] File chooser boxes shall support "component documents"<br/>
          [BEAM-1019] Blue Marble Layer can not be restored from saved session<br/>
          [BEAM-1018] Value range of ROI does not consider no-data value<br/>
          [BEAM-1016] Add "Zoom to Layer"-Button to Layer Manager<br/>
          [BEAM-1014] ROI not considered when using value range<br/>
          [BEAM-1010] Show cursor position in other views<br/>
          [BEAM-1007] Geo-location / Tie Point Grid consistency<br/>
          [BEAM-1005] Incorrect scatter plot axes<br/>
          [BEAM-1004] X and Y variables always zero in band arithmetic<br/>
          [BEAM-1002] Editing bitmask overlays is not possible using the nimbus or gtk look & feel<br/>
          [BEAM-1001] SelectedProduct can be null in BandArithmetic<br/>
          [BEAM-1000] Spelling error in band arithmetic<br/>
          [BEAM-991] Yaxis of scatterplot does not show the right values<br/>
          [BEAM-456] ROI includes also no-data pixels if "Include pixel by conditions" is selected<br/>
        </p>
        <p>Changes in 4.6:<br/>
          [BEAM-998] VISAT fails to import shapes from ESRI shapefiles<br/>
          [BEAM-997] VISAT should display a band's coordinate system<br/>
          [BEAM-996] Let user specify dimension of exported images<br/>
          [BEAM-995] Exporting image yields out-of-memory error<br/>
          [BEAM-994] VISAT "Save As" command shall not close views anymore<br/>
          [BEAM-979] History of recent products incorrect<br/>
<<<<<<< HEAD
          [BEAM-967] PixelInfoView disregards pin movements if "Snap to selected pin" is selected<br/>
=======
          [BEAM-967] PixelInfoView disregards pin movements if "Snap to selected pin" is selected<br/> 
>>>>>>> 5638fbec
          [BEAM-954] PixelInfoView updates too often<br/>
          [BEAM-942] VISAT sometimes hangs on startup<br/>
          [BEAM-937] Colour palette sometimes incorrectly imported<br/>
          [BEAM-932] Inconsistent handling of adding and copying bitmasks<br/>
          [BEAM-931] Shapes are not displayed while drawing<br/>
          [BEAM-930] Navigation Window disregards manual scaling factor editing<br/>
          [BEAM-928] Statistics shall be shown immediately if already computed<br/>
          [BEAM-927] Mean and standard deviation of statistics are inexact<br/>
          [BEAM-925] Events (open, shown, hidden) shall be delegated to tool view<br/>
          [BEAM-921] Sometimes pin manager cannot delete pins<br/>
          [BEAM-920] Pins in view out-of-sync with those in pin manager<br/>
          [BEAM-919] Spectrum view often causes severe problems with pins<br/>
          [BEAM-917] Value of a single pixel is not considered in histogram<br/>
          [BEAM-916] Colour manipulation shall allow values outside of histogram range<br/>
          [BEAM-913] Histogram disappears for RGB channel in colour manipulation<br/>
          [BEAM-909] Expression or no-data changes of virtual band disregarded in image view<br/>
          [BEAM-904] Image export does not clip to the product bounds<br/>
          [BEAM-899] Colour manipulation window disregards RGB source band changes<br/>
          [BEAM-896] Missing "Color Manipulation" histogram<br/>
          [BEAM-895] "Zoom to selected Pin" in Pin Manager incorrectly moves image view<br/>
          [BEAM-893] Inconsistent handling of colour palettes in VISAT colour manipulation window<br/>
          [BEAM-892] VISAT colour manipulation window shall signal inexact statistics<br/>
          [BEAM-879] Cannot display flag values<br/>
          [BEAM-782] Using spatial subset when creating new arithmetic band causes exception<br/>
        </p>
        <p>Changes in 4.5:<br/>
          [BEAM-876] Remove "Load Data" and "Unload Data" actions from context menu<br/>
          [BEAM-875] The drop down list of projection in the map projection dialog should be sorted alphabetically<br/>
          [BEAM-873] Provide a new navigation control within the scene view<br/>
          [BEAM-872] Adapt Navigation View to new imaging behavior<br/>
          [BEAM-870] Remove the "Zoom-Plus" and "Zoom-Minus" buttons from statistic panels<br/>
          [BEAM-869] Provide a layer manager<br/>
          [BEAM-868] Imaging shall be based on tiling and image pyramids<br/>
          [BEAM-863] Improved behaviour when windows are tiled<br/>
          [BEAM-862] Creating ASAR NRCS band leads to exception<br/>
          [BEAM-861] Histogram on color manipulation editor showing wrong max value<br/>
          [BEAM-853] Context menu is not shown correctly on Mac OS X<br/>
          [BEAM-845] Created JPEG Images have false colours<br/>
          [BEAM-842] Context menu is not triggered on linux<br/>
         </p>

         <p>Changes in 4.2:<br/>
        [BEAM-837] Search in VISAT Help does not work<br/>
        [BEAM-832] Coordinate list does not consider "No Data" correctly<br/>
        [BEAM-831] Export transect pixels does not consider no-data value<br/>
        [BEAM-830] Compute ROI area does not finish<br/>
        [BEAM-829] Geo-position of pins is not updated if geo-coding changes<br/>
        [BEAM-826] Support for user defined layout<br/>
        [BEAM-825] Use JFreeChart for plots in staistic dialogs<br/>
        [BEAM-812] Closing product causes Exception in ScatterPlot<br/>
        [BEAM-810] Provide VISAT application framework<br/>
        [BEAM-797] Colour manipulation for index and non-index bands<br/>
        [BEAM-787] C-Function code for x approximation is printed twice<br/>
        [BEAM-738] Toolwindows sometimes disappear<br/>
        [BEAM-735] Not able to orthorectify MERIS_FRS products<br/>
        [BEAM-734] VISAT tile cache capacity cannot be changed<br/>
        [BEAM-730] Export of pixel data shall include auxdata<br/>
        [BEAM-728] Map-projection dialog shall allow for tie-point grid inclusion<br/>
        [BEAM-726] Memory not fully released after closing a product<br/>
        [BEAM-718] Show all product formats in reopen menu<br/>
        [BEAM-716] Module repository location from preferences overwrites location from beam.config<br/>
        [BEAM-710] Not able to copy a product using new product dialog<br/>
        [BEAM-709] Open dialog should use 'All Files' as default filter<br/>
        [BEAM-693] ROI not visible if converted from shape<br/>
        <br/>Changes in 4.1<br/>
        [BEAM-482] Pins shall not be selected by default<br/>
        [BEAM-603] Select multiple pins<br/>
        [BEAM-613] Product not shown in product tree view<br/>
        [BEAM-632] Make pins available for all product types<br/>
        [BEAM-633] Ask before removing pins<br/>
        [BEAM-634] Make pin size independent of zoom factor<br/>
        [BEAM-636] Make pin labels nicer<br/>
        [BEAM-660] Speedup image creation process<br/>
        [BEAM-671] Pin pixel coordinates should be floating point numbers<br/>
        [BEAM-672] Include spectral unmixing tool<br/>
        [BEAM-673] Allow for multiple spectra in spectrum view<br/>
        [BEAM-677] Support for ground control points (GCPs)<br/>
        [BEAM-678] Change pin location by dragging<br/>
        [BEAM-684] Pixel-info view functions only if initially visible<br/>
        [BEAM-696] Placemarks should be copied to output product<br/>
        [BEAM-698] Sortable table of pins and GCPs<br/>
        [BEAM-699] Editable cells of pin and GCP tables<br/>
        ]]>
    </changelog>

    <vendor>Brockmann Consult GmbH</vendor>
    <contactAddress>Max Planck Str.2, 21502 Geesthacht (Germany)</contactAddress>
    <copyright>(C) 2007 by Brockmann Consult GmbH</copyright>
    <url>http://envisat.esa.int/beam</url>
    <licenseUrl>http://www.gnu.org/licenses/gpl.html</licenseUrl>

    <activator>org.esa.beam.visat.VisatActivator</activator>

    <dependency>
        <module>beam-core</module>
    </dependency>
    <dependency>
        <module>beam-ui</module>
    </dependency>
    <dependency>
        <module>beam-processing</module>
    </dependency>
    <dependency>
        <module>beam-gpf</module>
    </dependency>
    <dependency>
        <module>ceres-binding</module>
    </dependency>
    <dependency>
        <module>ceres-ui</module>
    </dependency>

    <categories>System,Application,VISAT</categories>

    <extension point="beam-ui:layerEditors">
        <layerEditor>
            <editor>org.esa.beam.visat.toolviews.layermanager.editors.VectorDataLayerEditor</editor>
            <layerType>org.esa.beam.framework.ui.product.VectorDataLayerType</layerType>
        </layerEditor>
        <layerEditor>
            <editor>org.esa.beam.visat.toolviews.layermanager.editors.ImageLayerEditor</editor>
            <layerType>com.bc.ceres.glayer.support.ImageLayer$Type</layerType>
        </layerEditor>
        <layerEditor>
            <editor>org.esa.beam.visat.toolviews.layermanager.editors.NoDataLayerEditor</editor>
            <layerType>org.esa.beam.glayer.NoDataLayerType</layerType>
        </layerEditor>
        <layerEditor>
            <editor>org.esa.beam.visat.toolviews.layermanager.editors.FeatureLayerEditor</editor>
            <layerType>org.esa.beam.visat.toolviews.layermanager.layersrc.shapefile.FeatureLayerType</layerType>
        </layerEditor>
        <layerEditor>
            <editor>org.esa.beam.visat.toolviews.layermanager.editors.GraticuleLayerEditor</editor>
            <layerType>org.esa.beam.glayer.GraticuleLayerType</layerType>
<<<<<<< HEAD
        </layerEditor>
=======
        </layerEditor>       
>>>>>>> 5638fbec
    </extension>

    <extension point="beam-ui:layerSources">
        <layerSource>
            <id>wms-layer-source</id>
            <name>Image from Web Map Server (WMS)</name>
            <description>Retrieves images from a Web Map Server (WMS)</description>
            <class>org.esa.beam.visat.toolviews.layermanager.layersrc.wms.WmsLayerSource</class>
        </layerSource>
        <layerSource>
            <id>shapefile-layer-source</id>
            <name>ESRI Shapefile</name>
            <description>Displays shapes from an ESRI Shapefile</description>
            <class>org.esa.beam.visat.toolviews.layermanager.layersrc.shapefile.ShapefileLayerSource</class>
        </layerSource>
        <layerSource>
            <id>productdata-layer-source</id>
            <name>Image of Band / Tie-Point Grid</name>
            <description>Displays images from a Band or Tie-Point Grid of compatible products</description>
            <class>org.esa.beam.visat.toolviews.layermanager.layersrc.product.ProductLayerSource</class>
        </layerSource>
        <layerSource>
            <id>image-layer-source</id>
            <name>Image from File</name>
            <description>Displays images from a file</description>
            <class>org.esa.beam.visat.toolviews.layermanager.layersrc.image.ImageFileLayerSource</class>
        </layerSource>
        <layerSource>
            <id>group-layer-source</id>
            <name>Layer Group</name>
            <description>Inserts an empty Layer Group</description>
            <class>org.esa.beam.framework.ui.layer.CollectionLayerSource</class>
        </layerSource>

        <layerSource>
            <id>windfield-layer-source</id>
            <name>Wind speed vectors from MERIS ECMWF annotations</name>
            <description>?</description>
            <class>org.esa.beam.visat.toolviews.layermanager.layersrc.windfield.WindFieldLayerSource</class>
        </layerSource>


    </extension>

    <!--
       todo - The VisatPlugIn interface should be deprecated, use an ApplicationLifecycleListener instead
    -->
    <extension point="ceres-core:serviceProviders">
        <serviceProvider>org.esa.beam.visat.VisatPlugIn</serviceProvider>
        <serviceProvider>com.bc.ceres.glayer.LayerType</serviceProvider>
    </extension>

    <extension point="beam-ui:toolViews">

        <toolView>
            <id>org.esa.beam.visat.ProductsToolView</id>
            <class>org.esa.beam.visat.ProductsToolView</class>
            <title>Products View</title>
            <tabTitle>Products</tabTitle>
            <mnemonic>P</mnemonic>
            <accelerator>ctrl alt P</accelerator>
            <smallIcon>/org/esa/beam/resources/images/icons/RsProduct16.gif</smallIcon>
            <largeIcon>/org/esa/beam/resources/images/icons/RsProduct24.gif</largeIcon>
            <helpId>productBrowser</helpId>
            <description>Display all opened data products in a tree view.</description>
            <initState>DOCKED</initState>
            <initSide>WEST</initSide>
            <initIndex>0</initIndex>
        </toolView>

        <toolView>
            <id>org.esa.beam.visat.toolviews.pixelinfo.PixelInfoToolView</id>
            <class>org.esa.beam.visat.toolviews.pixelinfo.PixelInfoToolView</class>
            <title>Pixel Info View</title>
            <tabTitle>Pixel Info</tabTitle>
            <mnemonic>i</mnemonic>
            <accelerator>ctrl alt I</accelerator>
            <description>Display detailed pixel information in a table view.</description>
            <smallIcon>/org/esa/beam/resources/images/icons/PixelInfo16.gif</smallIcon>
            <largeIcon>/org/esa/beam/resources/images/icons/PixelInfo24.gif</largeIcon>
            <helpId>pixelInfoView</helpId>
            <initState>DOCKED</initState>
            <initSide>WEST</initSide>
            <initIndex>0</initIndex>
        </toolView>

        <toolView>
            <id>org.esa.beam.visat.toolviews.nav.NavigationToolView</id>
            <class>org.esa.beam.visat.toolviews.nav.NavigationToolView</class>
            <title>Navigation</title>
            <mnemonic>N</mnemonic>
            <accelerator>ctrl alt N</accelerator>
            <description>Zoom and pan a selected image view.</description>
            <smallIcon>/org/esa/beam/resources/images/icons/Navigation16.gif</smallIcon>
            <largeIcon>/org/esa/beam/resources/images/icons/Navigation24.gif</largeIcon>
            <helpId>showNavigationWnd</helpId>
            <initState>DOCKED</initState>
            <initSide>WEST</initSide>
            <initIndex>1</initIndex>
        </toolView>

        <toolView>
            <id>org.esa.beam.visat.toolviews.imageinfo.ColorManipulationToolView</id>
            <class>org.esa.beam.visat.toolviews.imageinfo.ColorManipulationToolView</class>
            <title>Colour Manipulation</title>
            <mnemonic>C</mnemonic>
            <accelerator>ctrl alt C</accelerator>
            <description>Image coulour manipulation and enhancements.</description>
            <smallIcon>/org/esa/beam/resources/images/icons/ContrastStretch16.gif</smallIcon>
            <largeIcon>/org/esa/beam/resources/images/icons/ContrastStretch24.gif</largeIcon>
            <helpId>showColorManipulationWnd</helpId>
            <initState>DOCKED</initState>
            <initSide>WEST</initSide>
            <initIndex>1</initIndex>
        </toolView>

        <toolView>
            <id>org.esa.beam.visat.toolviews.layermanager.LayerManagerToolView</id>
            <class>org.esa.beam.visat.toolviews.layermanager.LayerManagerToolView</class>
            <title>Layer Manager</title>
            <mnemonic>L</mnemonic>
            <accelerator>ctrl alt L</accelerator>
            <description>Manage view layer visibility and transparency.</description>
            <smallIcon>/org/esa/beam/resources/images/icons/LayerManager16.png</smallIcon>
            <largeIcon>/org/esa/beam/resources/images/icons/LayerManager24.png</largeIcon>
            <helpId>showLayerManagerWnd</helpId>
            <!-- todo provide help -->
            <initState>HIDDEN</initState>
            <initSide>SOUTH</initSide>
            <initIndex>0</initIndex>
        </toolView>

        <toolView>
            <id>org.esa.beam.visat.toolviews.layermanager.LayerEditorToolView</id>
            <class>org.esa.beam.visat.toolviews.layermanager.LayerEditorToolView</class>
            <title>Layer Editor</title>
            <mnemonic>E</mnemonic>
            <accelerator>ctrl alt E</accelerator>
            <description>Edit layer properties.</description>
            <smallIcon>/org/esa/beam/resources/images/icons/LayerEditor16.png</smallIcon>
            <largeIcon>/org/esa/beam/resources/images/icons/LayerEditor24.png</largeIcon>
            <helpId>showLayerEditorWnd</helpId>
            <!-- todo provide help -->
            <initState>HIDDEN</initState>
            <initSide>SOUTH</initSide>
            <initIndex>0</initIndex>
        </toolView>
<!--
        <toolView>
            <id>org.esa.beam.visat.toolviews.mask.MaskViewerToolView</id>
            <class>org.esa.beam.visat.toolviews.mask.MaskViewerToolView</class>
            <title>Mask Overlays</title>
            <mnemonic>B</mnemonic>
            <accelerator>ctrl alt B</accelerator>
            <description>Overlay binary data masks.</description>
            <smallIcon>/org/esa/beam/resources/images/icons/BitmaskOverlay16.png</smallIcon>
            <largeIcon>/org/esa/beam/resources/images/icons/BitmaskOverlay24.png</largeIcon>
            <helpId>showMaskOverlayWnd</helpId>
            <initState>HIDDEN</initState>
            <initSide>SOUTH</initSide>
            <initIndex>0</initIndex>
        </toolView>
-->
        <toolView>
            <id>org.esa.beam.visat.toolviews.mask.MaskManagerToolView</id>
            <class>org.esa.beam.visat.toolviews.mask.MaskManagerToolView</class>
            <title>Mask / ROI Manager</title>
            <mnemonic>M</mnemonic>
            <accelerator>ctrl alt M</accelerator>
            <description>Manage binary data masks and ROIs.</description>
            <smallIcon>/org/esa/beam/resources/images/icons/MaskManager16.png</smallIcon>
            <largeIcon>/org/esa/beam/resources/images/icons/MaskManager24.png</largeIcon>
            <helpId>showMaskManagerWnd</helpId>
            <initState>HIDDEN</initState>
            <initSide>SOUTH</initSide>
            <initIndex>0</initIndex>
        </toolView>

        <toolView>
            <id>org.esa.beam.visat.toolviews.placemark.pin.PinManagerToolView</id>
            <class>org.esa.beam.visat.toolviews.placemark.pin.PinManagerToolView</class>
            <title>Pin Manager</title>
            <mnemonic>a</mnemonic>
            <accelerator>ctrl alt A</accelerator>
            <description>Manage pins of a data product.</description>
            <smallIcon>/org/esa/beam/resources/images/icons/PinManager16.gif</smallIcon>
            <largeIcon>/org/esa/beam/resources/images/icons/PinManager24.gif</largeIcon>
            <helpId>showPinManagerWnd</helpId>
            <initState>HIDDEN</initState>
            <initSide>SOUTH</initSide>
            <initIndex>0</initIndex>
        </toolView>

        <toolView>
            <id>org.esa.beam.visat.toolviews.placemark.gcp.GcpManagerToolView</id>
            <class>org.esa.beam.visat.toolviews.placemark.gcp.GcpManagerToolView</class>
            <title>GCP Manager</title>
            <mnemonic>c</mnemonic>
            <accelerator>ctrl alt G</accelerator>
            <description>Manage ground control points of a data product.</description>
            <smallIcon>/org/esa/beam/resources/images/icons/GcpManager16.gif</smallIcon>
            <largeIcon>/org/esa/beam/resources/images/icons/GcpManager24.gif</largeIcon>
            <helpId>showGcpManagerWnd</helpId>/
            <initState>HIDDEN</initState>
            <initSide>SOUTH</initSide>
            <initIndex>0</initIndex>
        </toolView>

        <toolView>
            <id>org.esa.beam.visat.toolviews.spectrum.SpectrumToolView</id>
            <class>org.esa.beam.visat.toolviews.spectrum.SpectrumToolView</class>
            <title>Spectrum View</title>
            <tabTitle>Spectrum</tabTitle>
            <mnemonic>S</mnemonic>
            <accelerator>ctrl alt S</accelerator>
            <description>Display spectrum at the current pixel position.</description>
            <smallIcon>/org/esa/beam/resources/images/icons/Spectrum16.gif</smallIcon>
            <largeIcon>/org/esa/beam/resources/images/icons/Spectrum24.gif</largeIcon>
            <helpId>showSpectrumWnd</helpId>
            <initState>HIDDEN</initState>
            <initSide>SOUTH</initSide>
            <initIndex>0</initIndex>
        </toolView>

        <toolView>
            <id>org.esa.beam.visat.toolviews.stat.StatisticsToolView</id>
            <class>org.esa.beam.visat.toolviews.stat.StatisticsToolView</class>
            <title>Statistics View</title>
            <tabTitle>Statistics</tabTitle>
            <mnemonic>t</mnemonic>
            <accelerator>ctrl alt T</accelerator>
            <description>Display statistics for a selected band.</description>
            <smallIcon>/org/esa/beam/resources/images/icons/Statistics16.gif</smallIcon>
            <largeIcon>/org/esa/beam/resources/images/icons/Statistics24.gif</largeIcon>
            <helpId>statisticsToolView</helpId>
            <initState>HIDDEN</initState>
            <initSide>SOUTH</initSide>
            <initIndex>0</initIndex>
        </toolView>

        <toolView>
            <id>org.esa.beam.visat.toolviews.worldmap.WorldMapToolView</id>
            <class>org.esa.beam.visat.toolviews.worldmap.WorldMapToolView</class>
            <title>World Map</title>
            <tabTitle>World Map</tabTitle>
            <mnemonic>W</mnemonic>
            <accelerator>ctrl alt W</accelerator>
            <description>Display product boundaries in a world map.</description>
            <smallIcon>/org/esa/beam/resources/images/icons/WorldMap16.gif</smallIcon>
            <largeIcon>/org/esa/beam/resources/images/icons/WorldMap24.gif</largeIcon>
            <helpId>showWorldMapWnd</helpId>
            <initState>HIDDEN</initState>
            <initSide>SOUTH</initSide>
            <initIndex>0</initIndex>
        </toolView>

        <toolView>
            <id>org.esa.beam.visat.toolviews.diag.TileCacheDiagnosisToolView</id>
            <class>org.esa.beam.visat.toolviews.diag.TileCacheDiagnosisToolView</class>
            <title>Tile Cache Diagnosis</title>
            <tabTitle>Tile Cache</tabTitle>
            <mnemonic>D</mnemonic>
            <accelerator>ctrl alt D</accelerator>
            <initState>HIDDEN</initState>
            <initSide>WEST</initSide>
            <initIndex>0</initIndex>
            <smallIcon>/org/esa/beam/resources/images/icons/TileCacheDiagnosis16.png</smallIcon>
            <largeIcon>/org/esa/beam/resources/images/icons/TileCacheDiagnosis24.png</largeIcon>
        </toolView>


    </extension>

    <extension point="beam-ui:actions">

        <!--####################-->
        <!-- File Menu          -->
        <!--####################-->

        <action>
            <parent>file</parent>
            <id>new</id>
            <class>org.esa.beam.visat.actions.NewAction</class>
            <text>New Product</text>
            <mnemonic>N</mnemonic>
            <accelerator>control N</accelerator>
            <shortDescr>Create a new data product.</shortDescr>
            <description>Create a new data product.</description>
            <smallIcon>icons/New16.gif</smallIcon>
            <largeIcon>icons/New24.gif</largeIcon>
            <helpId>new</helpId>
            <context>product</context>
        </action>

        <action>
            <parent>file</parent>
            <placeAfter>new</placeAfter>
            <id>open</id>
            <class>org.esa.beam.visat.actions.OpenAction</class>
            <text>Open Product...</text>
            <mnemonic>O</mnemonic>
            <accelerator>control O</accelerator>
            <shortDescr>Open a data product.</shortDescr>
            <description>Open a data product.</description>
            <smallIcon>icons/Open16.gif</smallIcon>
            <largeIcon>icons/Open24.gif</largeIcon>
            <helpId>open</helpId>
        </action>

        <action>
            <parent>file</parent>
            <placeAfter>open</placeAfter>
            <id>openSession</id>
            <class>org.esa.beam.visat.actions.session.OpenSessionAction</class>
            <text>Open Session...</text>
            <accelerator>shift control O</accelerator>
            <shortDescr>Open a BEAM session.</shortDescr>
            <longDescr>Open a BEAM session.</longDescr>
            <helpId>openSession</helpId>
        </action>

        <action>
            <parent>file</parent>
            <placeAfter>openSession</placeAfter>
            <id>reopen</id>
            <class>org.esa.beam.visat.actions.ActionGroup</class>
            <text>Reopen</text>
            <mnemonic>R</mnemonic>
            <shortDescr>Re-open a data product.</shortDescr>
            <longDescr>Re-open a data product.</longDescr>
            <smallIcon>icons/History16.gif</smallIcon>
            <largeIcon>icons/History24.gif</largeIcon>
            <helpId>reopen</helpId>
        </action>

        <action>
            <parent>file</parent>
            <placeAfter>reopen</placeAfter>
            <id>productGrabber</id>
            <class>org.esa.beam.visat.actions.pgrab.ProductGrabberAction</class>
            <text>Product Grabber</text>
            <accelerator>shift control P</accelerator>
            <shortDescr>Opens the product grabber.</shortDescr>
            <longDescr>Opens the product grabber dialog to preview and open products.</longDescr>
            <smallIcon>icons/RsProduct16.gif</smallIcon>
            <largeIcon>icons/RsProduct24.gif</largeIcon>
            <helpId>productGrabber</helpId>
        </action>

        <action>
            <parent>file</parent>
            <placeAfter>productGrabber</placeAfter>
            <id>close</id>
            <class>org.esa.beam.visat.actions.CloseAction</class>
            <text>Close Product</text>
            <mnemonic>C</mnemonic>
            <accelerator>control W</accelerator>
            <separatorBefore>true</separatorBefore>
            <shortDescr>Close an open data product.</shortDescr>
            <description>Close an open data product.</description>
            <helpId>close</helpId>
            <context>product</context>
        </action>

        <action>
            <parent>file</parent>
            <placeAfter>close</placeAfter>
            <id>closeSession</id>
            <class>org.esa.beam.visat.actions.session.CloseSessionAction</class>
            <text>Close Session</text>
            <accelerator>shift control W</accelerator>
            <shortDescr>Close the current BEAM session.</shortDescr>
            <longDescr>Close the current BEAM session.</longDescr>
            <helpId>closeSession</helpId>
        </action>

        <action>
            <parent>file</parent>
            <placeAfter>closeSession</placeAfter>
            <id>save</id>
            <class>org.esa.beam.visat.actions.SaveAction</class>
            <text>Save Product</text>
            <mnemonic>S</mnemonic>
            <separatorBefore>true</separatorBefore>
            <shortDescr>Save a BEAM-DIMAP data product.</shortDescr>
            <description>Save a BEAM-DIMAP data product.</description>
            <accelerator>control S</accelerator>
            <smallIcon>icons/Save16.gif</smallIcon>
            <largeIcon>icons/Save24.gif</largeIcon>
            <helpId>save</helpId>
        </action>

        <action>
            <parent>file</parent>
            <placeAfter>save</placeAfter>
            <id>saveAs</id>
            <class>org.esa.beam.visat.actions.SaveAsAction</class>
            <text>Save Product As...</text>
            <mnemonic>A</mnemonic>
            <shortDescr>Save a BEAM-DIMAP data product with a different name.</shortDescr>
            <description>Save a BEAM-DIMAP data product with a different name.</description>
            <smallIcon>icons/SaveAs16.gif</smallIcon>
            <largeIcon>icons/SaveAs24.gif</largeIcon>
            <helpId>saveAs</helpId>
            <context>product</context>
        </action>

        <action>
            <parent>file</parent>
            <placeAfter>saveAs</placeAfter>
            <id>saveSession</id>
            <class>org.esa.beam.visat.actions.session.SaveSessionAction</class>
            <text>Save Session</text>
            <accelerator>shift control S</accelerator>
            <shortDescr>Save the current BEAM session.</shortDescr>
            <longDescr>Save the current BEAM session.</longDescr>
            <helpId>saveSession</helpId>
        </action>

        <action>
            <parent>file</parent>
            <placeAfter>saveSession</placeAfter>
            <id>saveSessionAs</id>
            <class>org.esa.beam.visat.actions.session.SaveSessionAsAction</class>
            <text>Save Session As...</text>
            <separatorAfter>true</separatorAfter>
            <shortDescr>Save the current BEAM session using a different name.</shortDescr>
            <longDescr>Save the current BEAM session using a different name.</longDescr>
            <helpId>saveSessionAs</helpId>
        </action>

        <action>
            <parent>file</parent>
            <placeAfter>saveSessionAs</placeAfter>
            <id>import</id>
            <class>org.esa.beam.visat.actions.ActionGroup</class>
            <text>Import</text>
            <mnemonic>I</mnemonic>
            <separatorBefore>true</separatorBefore>
            <shortDescr>Import</shortDescr>
            <description>Import</description>
            <smallIcon>icons/Import16.gif</smallIcon>
            <largeIcon>icons/Import24.gif</largeIcon>
            <helpId>import</helpId>
        </action>

        <action>
            <parent>file</parent>
            <placeAfter>import</placeAfter>
            <id>export</id>
            <class>org.esa.beam.visat.actions.ExportActionGroup</class>
            <text>Export</text>
            <mnemonic>I</mnemonic>
            <separatorAfter>true</separatorAfter>
            <shortDescr>Export</shortDescr>
            <description>Export</description>
            <smallIcon>icons/Export16.gif</smallIcon>
            <largeIcon>icons/Export24.gif</largeIcon>
            <helpId>export</helpId>
        </action>

        <action>
            <parent>file</parent>
            <placeAfter>export</placeAfter>
            <id>exit</id>
            <class>org.esa.beam.visat.actions.ExitAction</class>
            <text>Exit</text>
            <mnemonic>x</mnemonic>
            <separatorBefore>true</separatorBefore>
            <shortDescr>Exit the VISAT application.</shortDescr>
            <description>Exit the VISAT application.</description>
            <accelerator>alt F4</accelerator>
            <helpId>exit</helpId>
        </action>

        <!--####################-->
        <!-- Import Menu Group  -->
        <!--####################-->

        <action>
            <id>importGeometry</id>
            <class>org.esa.beam.visat.actions.ImportGeometryAction</class>
            <parent>import</parent>
            <text>Import Geometry...</text>
            <mnemonic>S</mnemonic>
            <shortDescr>Import geometry from plain text or ESRI shapefile.</shortDescr>
            <description>Import geometry from plain text or ESRI shapefile.</description>
            <helpId>importGeometry</helpId>
            <separatorAfter>true</separatorAfter>
        </action>

        <action>
            <parent>import</parent>
            <id>importDimapProduct</id>
            <class>org.esa.beam.visat.actions.ProductImportAction</class>
            <formatName>BEAM-DIMAP</formatName>
            <useAllFileFilter>false</useAllFileFilter>
            <mnemonic>D</mnemonic>
            <shortDescr>Import a BEAM-DIMAP data product or product subset.</shortDescr>
            <description>Import a BEAM-DIMAP data product or product subset.</description>
            <helpId>importDimapProduct</helpId>
            <placeAfter>importGeometry</placeAfter>
        </action>

        <!--####################-->
        <!-- Export Menu Group  -->
        <!--####################-->

        <action>
            <parent>export</parent>
            <id>exportDimapProduct</id>
            <class>org.esa.beam.visat.actions.ProductExportAction</class>
            <formatName>BEAM-DIMAP</formatName>
            <mnemonic>P</mnemonic>
            <shortDescr>Export product to BEAM-DIMAP format.</shortDescr>
            <description>Export the selected product to BEAM-DIMAP format.</description>
            <helpId>exportDimapProduct</helpId>
        </action>

        <action>
            <parent>export</parent>
            <id>exportImageFile</id>
            <class>org.esa.beam.visat.actions.ExportImageAction</class>
            <text>Export View as Image...</text>
            <mnemonic>I</mnemonic>
            <shortDescr>Export the current view as an image.</shortDescr>
            <description>Export the current view as an image.</description>
            <context>image</context>
            <helpId>exportImageFile</helpId>
        </action>

        <action>
            <parent>export</parent>
            <id>exportKmzFile</id>
            <class>org.esa.beam.visat.actions.ExportKmzFileAction</class>
            <text>Export View as Google Earth KMZ...</text>
            <mnemonic>K</mnemonic>
            <shortDescr>Export the current view as Google Earth KMZ file.</shortDescr>
            <description>Export the current view as Google Earth KMZ file.</description>
            <context>image</context>
            <helpId>exportKmzFile</helpId>
        </action>

        <action>
            <parent>export</parent>
            <id>exportPinPixels</id>
            <class>org.esa.beam.visat.actions.pin.ExportPinPixelsAction</class>
            <text>Export Pin Pixels...</text>
            <shortDescr>Export Pin Pixels</shortDescr>
            <longDescr>Export Pin Pixels</longDescr>
            <context>image</context>
        </action>

        <action>
            <parent>export</parent>
            <id>exportLegendImageFile</id>
            <class>org.esa.beam.visat.actions.ExportLegendImageAction</class>
            <text>Export Colour Legend as Image...</text>
            <mnemonic>C</mnemonic>
            <shortDescr>Export the colour legend as an image.</shortDescr>
            <description>Export the colour legend of the current view as an image.</description>
            <context>image</context>
            <helpId>exportLegendImageFile</helpId>
        </action>

        <action>
            <parent>export</parent>
            <id>exportColorPalette</id>
            <class>org.esa.beam.visat.actions.ExportColorPaletteAction</class>
<<<<<<< HEAD
            <text>Export Colour Palette as File...</text>
=======
            <text>Export Colour Palette...</text>
>>>>>>> 5638fbec
            <mnemonic>a</mnemonic>
            <shortDescr>Export the colour palette to plain text.</shortDescr>
            <description>Export the colour palette of the current view to a plain text file.</description>
            <context>image</context>
            <helpId>exportColorPalette</helpId>
        </action>

        <action>
            <parent>export</parent>
            <id>exportMaskPixels</id>
            <class>org.esa.beam.visat.actions.ExportMaskPixelsAction</class>
            <text>Export Mask Pixels...</text>
            <mnemonic>R</mnemonic>
            <shortDescr>Export the pixels of a Mask.</shortDescr>
            <description>Export the pixels of a mask as tab-separated text.</description>
            <accelerator>shift control P</accelerator>
            <context>image</context>
            <helpId>exportMaskPixels</helpId>
        </action>

        <action>
            <parent>export</parent>
            <id>exportTransectPixels</id>
            <class>org.esa.beam.visat.actions.ExportTransectPixelsAction</class>
            <text>Export Transect Pixels...</text>
            <mnemonic>T</mnemonic>
            <shortDescr>Export transect pixels.</shortDescr>
            <description>Export transect pixels as tab-separated text.</description>
            <context>image</context>
            <helpId>exportTransectPixels</helpId>
        </action>

        <action>
            <parent>export</parent>
            <id>exportMetadata</id>
            <class>org.esa.beam.visat.actions.ExportMetadataAction</class>
            <text>Export Product Metadata...</text>
            <mnemonic>M</mnemonic>
            <shortDescr>Export the currently displayed metadata.</shortDescr>
            <description>Export the currently displayed metadata as tab-separated text.</description>
            <context>metadata</context>
            <helpId>exportMetadata</helpId>
        </action>

        <action>
            <parent>export</parent>
            <id>exportGeometry</id>
            <class>org.esa.beam.visat.actions.ExportGeometryAction</class>
            <text>Export Geometry as Shapefile...</text>
            <mnemonic>M</mnemonic>
            <shortDescr>Exports the currently selected geometry.</shortDescr>
            <description>Exports the currently selected geometry as ESRI Shapefile.</description>
            <context>vectorDataNode</context>
<<<<<<< HEAD
            <helpId>exportShapefile</helpId>
=======
            <helpId>exportGeometry</helpId>
>>>>>>> 5638fbec
        </action>

        <action>
            <parent>export</parent>
            <id>exportEnviGcpFile</id>
            <class>org.esa.beam.visat.actions.ExportEnviGcpFileAction</class>
            <text>Export Geo-Coding as ENVI GCP File...</text>
            <mnemonic>G</mnemonic>
            <shortDescr>Export an ENVI GCP (ground control points) file.</shortDescr>
            <description>Export an ENVI GCP (ground control points) file for image registration.</description>
            <helpId>exportEnviGcpFile</helpId>
        </action>

        <!--####################-->
        <!-- Edit Menu          -->
        <!--####################-->

        <action>
            <parent>edit</parent>
            <id>preferences</id>
            <class>org.esa.beam.visat.actions.PreferencesAction</class>
            <text>Preferences...</text>
            <mnemonic>P</mnemonic>
            <placeAfter>properties</placeAfter>
            <accelerator>alt P</accelerator>
            <shortDescr>Edit VISAT preferences.</shortDescr>
            <description>Edit VISAT preferences.</description>
            <smallIcon>icons/Preferences16.gif</smallIcon>
            <largeIcon>icons/Preferences24.gif</largeIcon>
            <helpId>preferences</helpId>
        </action>

        <action>
            <id>properties</id>
            <class>org.esa.beam.visat.actions.PropertiesAction</class>
            <placeBefore>preferences</placeBefore>
            <parent>edit</parent>
            <text>Properties...</text>
            <mnemonic>e</mnemonic>
            <shortDescr>Opens the property editor.</shortDescr>
            <description>Opens the property editor.</description>
            <smallIcon>icons/Properties16.gif</smallIcon>
            <largeIcon>icons/Properties24.gif</largeIcon>
            <helpId>showPropertyEditor</helpId>
            <context>product,band,tiepointgrid</context>
            <placeAtContextTop>true</placeAtContextTop>
            <separatorAfter>true</separatorAfter>
        </action>


        <!--####################-->
        <!-- Data Menu          -->
        <!--####################-->

        <action>
            <parent>data</parent>
            <id>computeMaskArea</id>
            <class>org.esa.beam.visat.actions.ComputeMaskAreaAction</class>
            <text>Compute Mask Area...</text>
            <mnemonic>A</mnemonic>
            <helpId>computeMaskArea</helpId>
        </action>

        <action>
            <id>showStandardToolBar</id>
            <class>org.esa.beam.visat.actions.ShowToolBarAction</class>
            <context>mainToolBar</context>
            <parent>toolBars</parent>
            <text>Standard Tool Bar</text>
            <mnemonic>S</mnemonic>
            <placeBefore>showAnalysisToolBar</placeBefore>
            <selected>true</selected>
            <toggle>true</toggle>
            <shortDescr>Toggle visibility of the standard tool bar.</shortDescr>
            <description>Toggle visibility of the standard tool bar.</description>
            <helpId>showStandardToolBar</helpId>
        </action>

        <action>
            <id>showAnalysisToolBar</id>
            <class>org.esa.beam.visat.actions.ShowToolBarAction</class>
            <context>analysisToolBar</context>
            <parent>toolBars</parent>
            <text>Analysis Tool Bar</text>
            <mnemonic>A</mnemonic>
            <placeAfter>showStandardToolBar</placeAfter>
            <placeBefore>showLayersToolBar</placeBefore>
            <selected>true</selected>
            <toggle>true</toggle>
            <shortDescr>Toggle visibility of the analysis tool bar.</shortDescr>
            <description>Toggle visibility of the analysis tool bar.</description>
            <helpId>showAnalysisToolBar</helpId>
        </action>

        <action>
            <id>showLayersToolBar</id>
            <class>org.esa.beam.visat.actions.ShowToolBarAction</class>
            <context>layersToolBar</context>
            <parent>toolBars</parent>
            <text>Layers Tool Bar</text>
            <mnemonic>L</mnemonic>
            <placeAfter>showAnalysisToolBar</placeAfter>
            <placeBefore>showToolsToolBar</placeBefore>
            <selected>true</selected>
            <toggle>true</toggle>
            <shortDescr>Toggle visibility of the layers tool bar.</shortDescr>
            <description>Toggle visibility of the layers tool bar.</description>
            <helpId>showLayersToolBar</helpId>
        </action>

        <action>
            <id>showToolsToolBar</id>
            <class>org.esa.beam.visat.actions.ShowToolBarAction</class>
            <context>toolsToolBar</context>
            <parent>toolBars</parent>
            <text>Tools Tool Bar</text>
            <mnemonic>T</mnemonic>
            <placeAfter>showLayersToolBar</placeAfter>
            <placeBefore>showViewsToolBar</placeBefore>
            <selected>true</selected>
            <toggle>true</toggle>
            <shortDescr>Toggle visibility of the tools tool bar.</shortDescr>
            <description>Toggle visibility of the tools tool bar.</description>
            <helpId>showToolsToolBar</helpId>
        </action>

        <action>
            <id>showViewsToolBar</id>
            <class>org.esa.beam.visat.actions.ShowToolBarAction</class>
            <context>viewsToolBar</context>
            <parent>toolBars</parent>
            <text>Views Tool Bar</text>
            <mnemonic>V</mnemonic>
            <placeAfter>showToolsToolBar</placeAfter>
            <selected>true</selected>
            <toggle>true</toggle>
            <shortDescr>Toggle visibility of the views tool bar.</shortDescr>
            <description>Toggle visibility of the views tool bar.</description>
            <helpId>showViewsToolBar</helpId>
        </action>


        <!--####################-->
        <!-- View Menu          -->
        <!--####################-->

        <action>
            <parent>view</parent>
            <id>toolBars</id>
            <class>org.esa.beam.visat.actions.ActionGroup</class>
            <text>Tool Bars</text>
            <placeAfter>showToolViews</placeAfter>
            <placeBefore>showStatusBar</placeBefore>
            <mnemonic>T</mnemonic>
            <shortDescr>Toggle Tool Bars visibity</shortDescr>
            <description>Toggle Tool Bars visibity</description>
            <helpId>toolBars</helpId>
        </action>

        <action>
            <parent>view</parent>
            <id>showToolViews</id>
            <class>org.esa.beam.visat.actions.ActionGroup</class>
            <separatorBefore>true</separatorBefore>
            <placeAfter>computeMaskArea</placeAfter>
            <placeBefore>toolBars</placeBefore>
            <text>Tool Windows</text>
        </action>

        <action>
            <parent>view</parent>
            <id>showStatusBar</id>
            <class>org.esa.beam.visat.actions.ShowStatusBarAction</class>
            <placeAfter>showToolsToolBar</placeAfter>
            <text>Status Bar</text>
            <mnemonic>S</mnemonic>
            <selected>true</selected>
            <toggle>true</toggle>
            <separatorAfter>true</separatorAfter>
            <shortDescr>Toggle visibility of the status bar.</shortDescr>
            <description>Toggle visibility of the status bar.</description>
            <helpId>showStatusBar</helpId>
        </action>

        <action>
            <parent>view</parent>
            <id>showImageView</id>
            <class>org.esa.beam.visat.actions.ShowImageViewAction</class>
            <placeAfter>showStatusBar</placeAfter>
            <text>Open Image View</text>
            <mnemonic>I</mnemonic>
            <accellerator>control alt I</accellerator>
            <shortDescr>Open image view.</shortDescr>
            <description>Open an image view for the selected band or tie-point grid.</description>
            <context>band,tiePointGrid</context>
            <smallIcon>icons/ImageView16.gif</smallIcon>
            <largeIcon>icons/ImageView24.gif</largeIcon>
            <helpId>imageView</helpId>
        </action>

        <action>
            <parent>view</parent>
            <id>showImageViewRGB</id>
            <class>org.esa.beam.visat.actions.ShowImageViewRGBAction</class>
            <placeAfter>showImageView</placeAfter>
            <text>Open RGB Image View...</text>
            <mnemonic>R</mnemonic>
            <accellerator>control alt G</accellerator>
            <shortDescr>Open RGB image view.</shortDescr>
            <description>Open an RGB image view for the selected product.</description>
            <context>product</context>
            <smallIcon>icons/ImageView16.gif</smallIcon>
            <largeIcon>icons/ImageView24.gif</largeIcon>
            <helpId>rgbImageProfile</helpId>
        </action>

        <action>
            <parent>view</parent>
            <id>showMetadataView</id>
            <class>org.esa.beam.visat.actions.ShowMetadataViewAction</class>
            <placeAfter>showImageViewRGB</placeAfter>
            <text>Open Metadata View</text>
            <mnemonic>M</mnemonic>
            <accellerator>control alt M</accellerator>
            <shortDescr>Open metadata view.</shortDescr>
            <description>Open a metadata view for the selected metadata node.</description>
            <context>metadataNode</context>
            <smallIcon>icons/ImageView16.gif</smallIcon>
            <largeIcon>icons/ImageView24.gif</largeIcon>
        </action>

        <action>
            <parent>view</parent>
            <id>showNoDataOverlay</id>
            <class>org.esa.beam.visat.actions.ShowNoDataOverlayAction</class>
            <placeBefore>showShapeOverlay</placeBefore>
            <text>Show No-Data Overlay</text>
            <toggle>true</toggle>
            <shortDescr>Show no-data overlay</shortDescr>
            <description>Show no-data overlay for the selected image</description>
            <context>image</context>
            <separatorBefore>true</separatorBefore>
            <smallIcon>icons/NoDataOverlay16.gif</smallIcon>
            <largeIcon>icons/NoDataOverlay24.gif</largeIcon>
            <helpId>noDataOverlay</helpId>
        </action>

        <action>
            <parent>view</parent>
            <id>showShapeOverlay</id>
            <class>org.esa.beam.visat.actions.ShowGeometryOverlayAction</class>
            <placeAfter>showNoDataOverlay</placeAfter>
            <text>Show Geometry Overlay</text>
            <toggle>true</toggle>
            <mnemonic>O</mnemonic>
            <shortDescr>Show/hide geometry overlay</shortDescr>
            <description>Show/hide geometry overlay for the selected image</description>
            <context>image</context>
            <smallIcon>icons/ShapeOverlay16.gif</smallIcon>
            <largeIcon>icons/ShapeOverlay24.gif</largeIcon>
            <helpId>showShapeOverlay</helpId>
        </action>

        <action>
            <parent>view</parent>
            <id>showGraticuleOverlay</id>
            <class>org.esa.beam.visat.actions.ShowGraticuleOverlayAction</class>
            <placeAfter>showShapeOverlay</placeAfter>
            <text>Show Graticule Overlay</text>
            <toggle>true</toggle>
            <separatorAfter>false</separatorAfter>
            <mnemonic>G</mnemonic>
            <shortDescr>Show/hide graticule overlay</shortDescr>
            <description>Show/hide graticule overlay for the selected image</description>
            <context>image</context>
            <smallIcon>icons/GraticuleOverlay16.gif</smallIcon>
            <largeIcon>icons/GraticuleOverlay24.gif</largeIcon>
            <helpId>showGraticuleOverlay</helpId>
        </action>

        <action>
            <parent>data</parent>
            <id>openInformationDialog</id>
            <class>org.esa.beam.visat.actions.OpenInformationDialogAction</class>
            <placeBefore>openGeoCodingInfoDialog</placeBefore>
            <text>Information...</text>
            <mnemonic>I</mnemonic>
            <separatorBefore>true</separatorBefore>
            <shortDescr>Open product information dialog.</shortDescr>
            <description>Open product information dialog.</description>
            <context>product,band,tiePointGrid</context>
            <smallIcon>icons/Information16.gif</smallIcon>
            <largeIcon>icons/Information24.gif</largeIcon>
            <helpId>informationDialog</helpId>
        </action>

        <action>
            <parent>data</parent>
            <id>openGeoCodingInfoDialog</id>
            <class>org.esa.beam.visat.actions.OpenGeoCodingInfoDialogAction</class>
            <placeAfter>openInformationDialog</placeAfter>
            <text>Geo-Coding Information...</text>
            <mnemonic>G</mnemonic>
            <shortDescr>Open geo-coding information dialog.</shortDescr>
            <description>Open geo-coding information dialog.</description>
            <context>band,tiePointGrid</context>
            <smallIcon>icons/PhiLam16.gif</smallIcon>
            <largeIcon>icons/PhiLam24.gif</largeIcon>
            <helpId>geoCodingInfoDialog</helpId>
        </action>

        <action>
            <parent>data</parent>
            <id>openStatisticsDialog</id>
            <class>org.esa.beam.visat.actions.OpenStatisticsDialogAction</class>
            <placeAfter>openGeoCodingInfoDialog</placeAfter>
            <text>Statistics...</text>
            <mnemonic>S</mnemonic>
            <shortDescr>Open statistics dialog.</shortDescr>
            <description>Open statistics dialog.</description>
            <context>band,tiePointGrid</context>
            <smallIcon>icons/Statistics16.gif</smallIcon>
            <largeIcon>icons/Statistics24.gif</largeIcon>
            <helpId>statisticsDialog</helpId>
        </action>

        <action>
            <parent>data</parent>
            <id>openHistogramDialog</id>
            <class>org.esa.beam.visat.actions.OpenHistogramDialogAction</class>
            <placeAfter>openStatisticsDialog</placeAfter>
            <text>Histogram...</text>
            <mnemonic>H</mnemonic>
            <shortDescr>Open histogram dialog.</shortDescr>
            <description>Open histogram dialog.</description>
            <context>band,tiePointGrid</context>
            <smallIcon>icons/Histogram16.gif</smallIcon>
            <largeIcon>icons/Histogram24.gif</largeIcon>
            <helpId>histogramDialog</helpId>
        </action>

        <action>
            <parent>data</parent>
            <id>openScatterPlotDialog</id>
            <class>org.esa.beam.visat.actions.OpenScatterPlotDialogAction</class>
            <placeAfter>openHistogramDialog</placeAfter>
            <text>Scatter Plot...</text>
            <mnemonic>L</mnemonic>
            <shortDescr>Open scatter plot dialog.</shortDescr>
            <description>Open scatter plot dialog.</description>
            <context>band,tiePointGrid</context>
            <smallIcon>icons/ScatterPlot16.gif</smallIcon>
            <largeIcon>icons/ScatterPlot24.gif</largeIcon>
            <helpId>scatterplotDialog</helpId>
        </action>

        <action>
            <parent>data</parent>
            <id>openProfilePlotDialog</id>
            <class>org.esa.beam.visat.actions.OpenProfilePlotDialogAction</class>
            <placeAfter>openScatterPlotDialog</placeAfter>
            <text>Transect Profile Plot...</text>
            <mnemonic>T</mnemonic>
            <shortDescr>Open transect profile plot dialog.</shortDescr>
            <description>Open transect profile plot dialog.</description>
            <context>band,tiePointGrid</context>
            <helpId>profilePlotDialog</helpId>
        </action>

        <action>
            <parent>data</parent>
            <id>openCoordListDialog</id>
            <class>org.esa.beam.visat.actions.OpenCoordListDialogAction</class>
            <placeAfter>openProfilePlotDialog</placeAfter>
            <text>Transect Coordinate List...</text>
            <mnemonic>C</mnemonic>
            <shortDescr>Open transect coordinate list dialog.</shortDescr>
            <description>Open transect coordinate list dialog.</description>
            <context>band,tiePointGrid</context>
            <helpId>coordinateListDialog</helpId>
        </action>

        <action>
            <id>bandArithmetic</id>
            <parent>tools</parent>
<<<<<<< HEAD
            <class>org.esa.beam.visat.actions.BandMathAction</class>
            <text>Create Band from Math Expression...</text>
            <shortDescr>Create a band using a mathematical expression</shortDescr>
=======
            <class>org.esa.beam.visat.actions.BandMathsAction</class>
            <text>Create Band by Band Maths...</text>
            <shortDescr>Create a new band using an arbitrary mathematical expression</shortDescr>
>>>>>>> 5638fbec
            <context>image,band,tiePointGrid</context>
            <smallIcon>icons/BAritmethic16.gif</smallIcon>
            <largeIcon>icons/BAritmethic24.gif</largeIcon>
            <placeBefore>createElevationBand</placeBefore>
            <helpId>bandArithmetic</helpId>
        </action>


        <action>
            <id>createElevationBand</id>
            <class>org.esa.beam.visat.actions.CreateElevationBandAction</class>
            <text>Create Elevation Band...</text>
            <shortDescr>Creates an elevation band from a selected DEM</shortDescr>
            <description>Creates an elevation band from a selected Digital Elevation Model (DEM)</description>
            <context>product</context>
            <helpId>createElevationBand</helpId>
            <parent>tools</parent>
            <placeBefore>createAsarNrcsBands</placeBefore>
            <placeAfter>bandArithmetic</placeAfter>
        </action>
        <action>
            <id>createAsarNrcsBands</id>
            <class>org.esa.beam.visat.actions.CreateAsarNrcsBandsAction</class>
            <text>Create NRCS Bands (ASAR)...</text>
            <mnemonic>N</mnemonic>
            <shortDescr>Create ASAR Normalised Radar Cross Section Bands</shortDescr>
            <helpId>createAsarNrcsBands</helpId>
            <parent>tools</parent>
            <placeAfter>createElevationBand</placeAfter>
            <placeBefore>createFilteredBand</placeBefore>
        </action>

        <action>
            <id>createFilteredBand</id>
            <class>org.esa.beam.visat.actions.CreateFilteredBandAction</class>
            <text>Create Filtered Band...</text>
            <shortDescr>Creates an filtered band</shortDescr>
            <description>Creates an filtered band from the currently selected band</description>
            <context>band</context>
            <helpId>createFilteredBand</helpId>
            <parent>tools</parent>
            <placeAfter>createAsarNrcsBands</placeAfter>
            <placeBefore>createVectorDataNode</placeBefore>
        </action>

        <action>
            <id>createVectorDataNode</id>
            <class>org.esa.beam.visat.actions.CreateVectorDataNodeAction</class>
            <text>Create Geometry Container...</text>
            <shortDescr>Create a new geometry container</shortDescr>
            <description>Create a new geometry container for drawing line strings and polygons.</description>
            <smallIcon>icons/NewVectorDataNode16.gif</smallIcon>
            <largeIcon>icons/NewVectorDataNode24.gif</largeIcon>
            <helpId>createVectorDataNode</helpId>
            <context>product</context>
            <parent>tools</parent>
            <placeAfter>createFilteredBand</placeAfter>
            <placeBefore>attachPixelGeoCoding</placeBefore>
            <separatorAfter>true</separatorAfter>
        </action>

        <action>
            <id>attachPixelGeoCoding</id>
            <class>org.esa.beam.visat.actions.AttachPixelGeoCodingAction</class>
            <text>Attach Pixel Geo-Coding...</text>
            <shortDescr>Attaches a pixel based geo-coding</shortDescr>
            <description>Attaches a pixel based geo-coding to the selected product</description>
            <context>attachPixelGeoCoding</context>
            <helpId>attachPixelGeoCoding</helpId>
            <parent>tools</parent>
            <placeAfter>createVectorDataNode</placeAfter>
            <placeBefore>detachPixelGeoCoding</placeBefore>
            <separatorBefore>true</separatorBefore>
        </action>

        <action>
            <id>detachPixelGeoCoding</id>
            <class>org.esa.beam.visat.actions.DetachPixelGeoCodingAction</class>
            <text>Detach Pixel Geo-Coding...</text>
            <shortDescr>Detaches a pixel based geo-coding</shortDescr>
            <description>Detaches a pixel based geo-coding from the selected product</description>
            <context>detachPixelGeoCoding</context>
            <helpId>detachPixelGeoCoding</helpId>
            <parent>tools</parent>
            <placeAfter>attachPixelGeoCoding</placeAfter>
            <separatorAfter>true</separatorAfter>
        </action>

        <action>
            <id>createSubsetFromView</id>
            <class>org.esa.beam.visat.actions.CreateSubsetFromViewAction</class>
            <text>Spatial Subset from View...</text>
            <shortDescr>Creates a product subset from the selected view</shortDescr>
            <description>Creates a product subset from the selected view by preselecting the subset area from view
            </description>
            <context>image</context>
            <helpId>subsetFromView</helpId>
            <parent>tools</parent>
            <placeAfter>detachPixelGeoCoding</placeAfter>
            <placeBefore>flipping</placeBefore>
        </action>

        <action>
            <id>flipping</id>
            <class>org.esa.beam.visat.actions.FlippingAction</class>
            <parent>tools</parent>
            <placeAfter>createSubsetFromView</placeAfter>
            <placeBefore>reprojectionAction</placeBefore>
            <text>Data Flip...</text>
            <shortDescr>Apply Data Flip</shortDescr>
            <helpId>flipDialog</helpId>
        </action>


        <action>
            <id>helpTopics</id>
            <parent>help</parent>
            <class>org.esa.beam.visat.actions.HelpTopicsAction</class>
            <text>Help Topics</text>
            <mnemonic>T</mnemonic>
            <accelerator>F1</accelerator>
            <separatorBefore>false</separatorBefore>
            <shortDescr>VISAT help</shortDescr>
            <description>Opens the VISAT help browser.</description>
            <smallIcon>icons/Help16.gif</smallIcon>
            <largeIcon>icons/Help24.gif</largeIcon>
            <helpId>visat</helpId>
        </action>

        <action>
            <id>showHomePage</id>
            <parent>help</parent>
            <class>org.esa.beam.visat.actions.ShowHomePageAction</class>
            <text>BEAM Home Page</text>
            <mnemonic>B</mnemonic>
            <shortDescr>Opens the BEAM home page.</shortDescr>
            <description>Opens the BEAM home page with the default web browser.</description>
            <placeAfter>helpTopics</placeAfter>
        </action>

        <action>
            <id>showDataSources</id>
            <parent>help</parent>
            <class>org.esa.beam.visat.actions.ShowDataSourcesAction</class>
            <text>Access to Data Products</text>
            <mnemonic>D</mnemonic>
            <shortDescr>Provides information how different data products are accessed.</shortDescr>
            <description>Provides information how different data products are accessed.</description>
            <helpId>showDataSources</helpId>
            <placeAfter>showHomePage</placeAfter>
        </action>

        <action>
            <id>showUpdateDialog</id>
            <parent>help</parent>
            <class>org.esa.beam.visat.actions.ShowModuleManagerAction</class>
            <text>Module Manager...</text>
            <mnemonic>M</mnemonic>
            <shortDescr>Opens the module manager.</shortDescr>
            <description>Opens the module manager.</description>
            <helpId>moduleManager</helpId>
            <placeAfter>showDataSources</placeAfter>
            <separatorBefore>true</separatorBefore>
            <smallIcon>icons/ModuleManager16.png</smallIcon>
            <largeIcon>icons/ModuleManager22.png</largeIcon>
        </action>

        <action>
            <id>about</id>
            <parent>help</parent>
            <class>org.esa.beam.visat.actions.AboutAction</class>
            <text>About VISAT</text>
            <mnemonic>A</mnemonic>
            <accelerator>ctrl alt A</accelerator>
            <shortDescr>Displays information about VISAT.</shortDescr>
            <description>Displays information about VISAT.</description>
            <smallIcon>icons/About16.gif</smallIcon>
            <largeIcon>icons/About24.gif</largeIcon>
            <helpId>about</helpId>
            <placeAfter>showUpdateDialog</placeAfter>
            <separatorBefore>true</separatorBefore>
        </action>

        <action>
            <id>showPinOverlay</id>
            <class>org.esa.beam.visat.actions.ShowPinOverlayAction</class>
            <placeAfter>showGraticuleOverlay</placeAfter>
            <parent>view</parent>
            <text>Show Pin Overlay</text>
            <toggle>true</toggle>
            <separatorAfter>false</separatorAfter>
            <shortDescr>Show pin overlay</shortDescr>
            <description>Show pin overlay for the selected image</description>
            <smallIcon>icons/PinOverlay16.gif</smallIcon>
            <largeIcon>icons/PinOverlay24.gif</largeIcon>
            <context>image</context>
            <helpId>showPinOverlay</helpId>
        </action>

        <action>
            <id>showGcpOverlay</id>
            <class>org.esa.beam.visat.actions.ShowGcpOverlayAction</class>
            <placeAfter>showPinOverlay</placeAfter>
            <parent>view</parent>
            <text>Show GCP Overlay</text>
            <toggle>true</toggle>
            <separatorAfter>false</separatorAfter>
            <shortDescr>Show GCP overlay</shortDescr>
            <description>Show GCP overlay for the selected image</description>
            <smallIcon>icons/GcpOverlay16.gif</smallIcon>
            <largeIcon>icons/GcpOverlay24.gif</largeIcon>
            <context>image</context>
            <helpId>showGcpOverlay</helpId>
        </action>

        <action>
            <id>selectTool</id>
            <class>org.esa.beam.visat.actions.ToolAction</class>
            <interactor>com.bc.ceres.swing.figure.interactions.SelectionInteractor</interactor>
            <interactorListener>org.esa.beam.visat.actions.SelectionInteractorInterceptor</interactorListener>
            <parent>tools</parent>
            <text>Select</text>
            <shortDescr>Selection Tool</shortDescr>
            <largeIcon>icons/SelectTool24.gif</largeIcon>
            <selected>true</selected>
            <helpId>selectTool</helpId>
        </action>

        <action>
            <id>zoomTool</id>
            <class>org.esa.beam.visat.actions.ToolAction</class>
            <interactor>com.bc.ceres.swing.figure.interactions.ZoomInteractor</interactor>
            <parent>tools</parent>
            <placeAfter>selectTool</placeAfter>
            <text>Zoom</text>
            <shortDescr>Zooming Tool</shortDescr>
            <largeIcon>icons/ZoomTool24.gif</largeIcon>
            <selected>false</selected>
            <context>image</context>
            <helpId>zoomTool</helpId>
        </action>

        <action>
            <id>pannerTool</id>
            <class>org.esa.beam.visat.actions.ToolAction</class>
            <interactor>com.bc.ceres.swing.figure.interactions.PanInteractor</interactor>
            <parent>tools</parent>
            <placeAfter>zoomTool</placeAfter>
            <text>Pan</text>
            <shortDescr>Pan Tool</shortDescr>
            <largeIcon>icons/PannerTool24.gif</largeIcon>
            <selected>false</selected>
            <context>image</context>
            <helpId>panTool</helpId>
        </action>

        <action>
            <id>pinTool</id>
            <class>org.esa.beam.visat.actions.PlacemarkToolAction</class>
            <interactor>org.esa.beam.visat.toolviews.placemark.pin.InsertPinInteractor</interactor>
            <parent>tools</parent>
            <placeAfter>pannerTool</placeAfter>
            <text>Pin Tool</text>
            <shortDescr>Pin placing tool</shortDescr>
            <description>Sets, edits or deletes pins</description>
            <largeIcon>icons/PinTool24.gif</largeIcon>
            <selected>false</selected>
            <helpId>pinTool</helpId>
        </action>

        <action>
            <id>gcpTool</id>
            <class>org.esa.beam.visat.actions.PlacemarkToolAction</class>
            <interactor>org.esa.beam.visat.toolviews.placemark.gcp.InsertGcpInteractor</interactor>
            <parent>tools</parent>
            <placeAfter>pinTool</placeAfter>
            <placeBefore>drawLineTool</placeBefore>
            <text>GCP Tool</text>
            <shortDescr>GCP placing tool</shortDescr>
            <description>Sets, edits or deletes ground control points</description>
            <largeIcon>icons/GcpTool24.gif</largeIcon>
            <selected>false</selected>
            <helpId>gcpTool</helpId>
        </action>

        <action>
            <id>drawLineTool</id>
            <class>org.esa.beam.visat.actions.ToolAction</class>
            <interactor>com.bc.ceres.swing.figure.interactions.InsertLineFigureInteractor</interactor>
            <interactorListener>org.esa.beam.visat.actions.InsertFigureInteractorInterceptor</interactorListener>
            <parent>tools</parent>
            <placeAfter>pinTool</placeAfter>
            <text>Draw Line</text>
            <shortDescr>Line drawing tool</shortDescr>
            <largeIcon>icons/DrawLineTool24.gif</largeIcon>
            <selected>false</selected>
            <context>image</context>
            <helpId>drawLineTool</helpId>
        </action>

        <action>
            <id>drawRectangleTool</id>
            <class>org.esa.beam.visat.actions.ToolAction</class>
            <interactor>com.bc.ceres.swing.figure.interactions.InsertRectangleFigureInteractor</interactor>
            <interactorListener>org.esa.beam.visat.actions.InsertFigureInteractorInterceptor</interactorListener>
            <parent>tools</parent>
            <placeAfter>drawLineTool</placeAfter>
            <text>Draw Rectangle</text>
            <shortDescr>Rectangle drawing tool</shortDescr>
            <largeIcon>icons/DrawRectangleTool24.gif</largeIcon>
            <context>image</context>
            <selected>false</selected>
            <helpId>drawRectangleTool</helpId>
        </action>

        <action>
            <id>drawEllipseTool</id>
            <class>org.esa.beam.visat.actions.ToolAction</class>
            <interactor>com.bc.ceres.swing.figure.interactions.InsertEllipseFigureInteractor</interactor>
            <interactorListener>org.esa.beam.visat.actions.InsertFigureInteractorInterceptor</interactorListener>
            <parent>tools</parent>
            <placeAfter>drawRectangleTool</placeAfter>
            <text>Draw Ellipse</text>
            <shortDescr>Ellipse drawing tool</shortDescr>
            <largeIcon>icons/DrawEllipseTool24.gif</largeIcon>
            <selected>false</selected>
            <context>image</context>
            <helpId>drawEllipseTool</helpId>
        </action>

        <action>
            <id>drawPolylineTool</id>
            <class>org.esa.beam.visat.actions.ToolAction</class>
            <interactor>com.bc.ceres.swing.figure.interactions.InsertPolylineFigureInteractor</interactor>
            <interactorListener>org.esa.beam.visat.actions.InsertFigureInteractorInterceptor</interactorListener>
            <parent>tools</parent>
            <placeAfter>drawEllipseTool</placeAfter>
            <text>Draw Polyline</text>
            <shortDescr>Polyline drawing tool</shortDescr>
            <largeIcon>icons/DrawPolylineTool24.gif</largeIcon>
            <selected>false</selected>
            <context>image</context>
            <helpId>drawPolylineTool</helpId>
        </action>

        <action>
            <id>drawPolygonTool</id>
            <class>org.esa.beam.visat.actions.ToolAction</class>
            <interactor>com.bc.ceres.swing.figure.interactions.InsertPolygonFigureInteractor</interactor>
            <interactorListener>org.esa.beam.visat.actions.InsertFigureInteractorInterceptor</interactorListener>
            <parent>tools</parent>
            <placeAfter>drawPolylineTool</placeAfter>
            <text>Draw Polygon</text>
            <shortDescr>Polygon drawing tool</shortDescr>
            <largeIcon>icons/DrawPolygonTool24.gif</largeIcon>
            <selected>false</selected>
            <context>image</context>
            <helpId>drawPolygonTool</helpId>
        </action>
       <action>
            <id>rangeFinder</id>
            <class>org.esa.beam.visat.actions.ToolAction</class>
            <interactor>org.esa.beam.visat.actions.rangefinder.RangeFinderInteractor</interactor>
            <parent>tools</parent>
            <placeAfter>selectTool</placeAfter>
            <text>Range Finder</text>
            <shortDescr>Range finder tool</shortDescr>
            <description>Determine the distance between two points</description>
            <largeIcon>icons/RangeFinder24.gif</largeIcon>
            <selected>false</selected>
            <context>image</context>
            <helpId>rangeFinder</helpId>
        </action>
<<<<<<< HEAD

=======
        
>>>>>>> 5638fbec
        <action>
            <id>layout</id>
            <class>org.esa.beam.visat.actions.ActionGroup</class>
            <parent>view</parent>
            <placeAfter>showToolViews</placeAfter>
            <text>Manage Layout</text>
            <mnemonic>L</mnemonic>
            <shortDescr>Load or save layout.</shortDescr>
        </action>
        <action>
            <id>loadUserLayout</id>
            <class>org.esa.beam.visat.actions.layout.LoadUserLayoutAction</class>
            <parent>layout</parent>
            <text>Load User Layout</text>
            <shortDescr>Load the user layout.</shortDescr>
        </action>
        <action>
            <id>saveAsUserLayout</id>
            <class>org.esa.beam.visat.actions.layout.SaveAsUserLayoutAction</class>
            <parent>layout</parent>
            <placeAfter>loadUserLayout</placeAfter>
            <text>Save as User Layout</text>
            <shortDescr>Save as user layout.</shortDescr>
            <longDescr>Save the current layout as user layout.</longDescr>
        </action>
        <action>
            <id>resetLayout</id>
            <class>org.esa.beam.visat.actions.layout.ResetLayoutAction</class>
            <parent>layout</parent>
            <placeAfter>saveAsUserLayout</placeAfter>
            <text>Reset to Default Layout</text>
            <shortDescr>Reset to initial layout.</shortDescr>
        </action>

<!--
        <action>
            <id>projection</id>
            <class>org.esa.beam.visat.actions.ProjectionAction</class>
            <parent>tools</parent>
            <placeAfter>bandArithmetic</placeAfter>
            <text>Map Projection...</text>
            <shortDescr>Apply Map Projection</shortDescr>
            <helpId>projectionDialog</helpId>
        </action>

        <action>
            <id>orthorectification</id>
            <class>org.esa.beam.visat.actions.OrthorectificationAction</class>
            <parent>tools</parent>
            <placeAfter>projection</placeAfter>
            <text>Orthorectification...</text>
            <shortDescr>Apply Orthorectification</shortDescr>
            <helpId>orthorectification</helpId>
        </action>
        <action>
            <id>createXYDisplacementBandsAction</id>
            <class>org.esa.beam.visat.actions.CreateXYDisplacementBandsAction</class>
            <text>Create X,Y Displacement Bands...</text>
            <description>Creates X,Y displacement bands for a selected product</description>
            <context>createXYDisplacementBandsAction</context>
            <helpId>createXYDisplacementBandsAction</helpId>
            <parent>tools</parent>
            <placeAfter>createElevationBand</placeAfter>
            <separatorAfter>false</separatorAfter>
        </action>
        <action>
            <id>magicStickTool</id>
            <class>org.esa.beam.visat.actions.ToolAction</class>
            <tool>org.esa.beam.visat.actions.magic.MagicStickTool</tool>
            <parent>tools</parent>
            <placeAfter>selectTool</placeAfter>
            <text>Magic Stick</text>
            <shortDescr>Creates a ROI using a magic stick</shortDescr>
            <largeIcon>icons/MagicStickTool24.gif</largeIcon>
            <selected>false</selected>
            <context>image</context>
            <helpId>magicStickTool</helpId>
        </action>
-->

    </extension>

</module><|MERGE_RESOLUTION|>--- conflicted
+++ resolved
@@ -12,10 +12,7 @@
     <changelog>
         <![CDATA[
         <p>Changes in 4.7:<br/>
-<<<<<<< HEAD
-=======
           [BEAM-1072] Access raw counts of bands in band maths expressions<br/>
->>>>>>> 5638fbec
           [BEAM-1069] Include wavelength into band property but spectrum view does not work<br/>
           [BEAM-1040] Exchange 'no data' with 'NaN' in text exports<br/>
           [BEAM-1028] Navigation window not fully functional on Unix/GTK+<br/>
@@ -44,11 +41,7 @@
           [BEAM-995] Exporting image yields out-of-memory error<br/>
           [BEAM-994] VISAT "Save As" command shall not close views anymore<br/>
           [BEAM-979] History of recent products incorrect<br/>
-<<<<<<< HEAD
           [BEAM-967] PixelInfoView disregards pin movements if "Snap to selected pin" is selected<br/>
-=======
-          [BEAM-967] PixelInfoView disregards pin movements if "Snap to selected pin" is selected<br/> 
->>>>>>> 5638fbec
           [BEAM-954] PixelInfoView updates too often<br/>
           [BEAM-942] VISAT sometimes hangs on startup<br/>
           [BEAM-937] Colour palette sometimes incorrectly imported<br/>
@@ -183,11 +176,7 @@
         <layerEditor>
             <editor>org.esa.beam.visat.toolviews.layermanager.editors.GraticuleLayerEditor</editor>
             <layerType>org.esa.beam.glayer.GraticuleLayerType</layerType>
-<<<<<<< HEAD
         </layerEditor>
-=======
-        </layerEditor>       
->>>>>>> 5638fbec
     </extension>
 
     <extension point="beam-ui:layerSources">
@@ -757,11 +746,7 @@
             <parent>export</parent>
             <id>exportColorPalette</id>
             <class>org.esa.beam.visat.actions.ExportColorPaletteAction</class>
-<<<<<<< HEAD
             <text>Export Colour Palette as File...</text>
-=======
-            <text>Export Colour Palette...</text>
->>>>>>> 5638fbec
             <mnemonic>a</mnemonic>
             <shortDescr>Export the colour palette to plain text.</shortDescr>
             <description>Export the colour palette of the current view to a plain text file.</description>
@@ -815,11 +800,7 @@
             <shortDescr>Exports the currently selected geometry.</shortDescr>
             <description>Exports the currently selected geometry as ESRI Shapefile.</description>
             <context>vectorDataNode</context>
-<<<<<<< HEAD
             <helpId>exportShapefile</helpId>
-=======
-            <helpId>exportGeometry</helpId>
->>>>>>> 5638fbec
         </action>
 
         <action>
@@ -1205,15 +1186,9 @@
         <action>
             <id>bandArithmetic</id>
             <parent>tools</parent>
-<<<<<<< HEAD
-            <class>org.esa.beam.visat.actions.BandMathAction</class>
-            <text>Create Band from Math Expression...</text>
-            <shortDescr>Create a band using a mathematical expression</shortDescr>
-=======
             <class>org.esa.beam.visat.actions.BandMathsAction</class>
             <text>Create Band by Band Maths...</text>
             <shortDescr>Create a new band using an arbitrary mathematical expression</shortDescr>
->>>>>>> 5638fbec
             <context>image,band,tiePointGrid</context>
             <smallIcon>icons/BAritmethic16.gif</smallIcon>
             <largeIcon>icons/BAritmethic24.gif</largeIcon>
@@ -1587,11 +1562,7 @@
             <context>image</context>
             <helpId>rangeFinder</helpId>
         </action>
-<<<<<<< HEAD
-
-=======
-        
->>>>>>> 5638fbec
+
         <action>
             <id>layout</id>
             <class>org.esa.beam.visat.actions.ActionGroup</class>
