--- conflicted
+++ resolved
@@ -24,10 +24,7 @@
 import com.bc.ceres.binding.ValueRange;
 import com.bc.ceres.swing.binding.BindingContext;
 import com.bc.ceres.swing.binding.Enablement;
-<<<<<<< HEAD
-=======
 import org.esa.beam.framework.datamodel.GeoPos;
->>>>>>> 03b4b02b
 import org.esa.beam.framework.datamodel.Mask;
 import org.esa.beam.framework.datamodel.ProductNodeEvent;
 import org.esa.beam.framework.datamodel.TransectProfileData;
@@ -50,10 +47,7 @@
 import org.jfree.chart.renderer.xy.DeviationRenderer;
 import org.jfree.chart.renderer.xy.XYErrorRenderer;
 import org.jfree.chart.renderer.xy.XYLineAndShapeRenderer;
-<<<<<<< HEAD
-=======
 import org.jfree.data.xy.XYDataset;
->>>>>>> 03b4b02b
 import org.jfree.data.xy.XYIntervalSeries;
 import org.jfree.data.xy.XYIntervalSeriesCollection;
 import org.jfree.ui.Layer;
@@ -116,21 +110,10 @@
     private XYErrorRenderer pointRenderer;
     private Enablement pointDataSourceEnablement;
     private Enablement dataFieldEnablement;
-<<<<<<< HEAD
-
-    ProfilePlotPanel(ToolView parentDialog, String helpId) {
-        super(parentDialog, helpId);
-    }
-
-    @Override
-    protected String getTitlePrefix() {
-        return TITLE_PREFIX;
-=======
     private CursorSynchronizer cursorSynchronizer;
 
     ProfilePlotPanel(ToolView parentDialog, String helpId) {
         super(parentDialog, helpId, CHART_TITLE);
->>>>>>> 03b4b02b
     }
 
     @Override
@@ -606,14 +589,11 @@
         updateContent();
     }
 
-<<<<<<< HEAD
     @Override
     public void handleViewSelectionChanged() {
         updateContent();
     }
 
-=======
->>>>>>> 03b4b02b
     @SuppressWarnings("UnusedDeclaration")
     private static class DataSourceConfig {
 
