--- conflicted
+++ resolved
@@ -26,228 +26,7 @@
     public static final String ID = StatisticsToolView.class.getName();
 
     @Override
-<<<<<<< HEAD
-    public void componentShown() {
-        updateCurrentSelection();
-        updateUI();
-    }
-
-    @Override
-    public void componentOpened() {
-        final ProductTree productTree = VisatApp.getApp().getProductTree();
-        productTree.addProductTreeListener(pagePanelPTL);
-        transferProductNodeListener(product, null);
-        VisatApp.getApp().addInternalFrameListener(pagePanelIFL);
-        final JInternalFrame[] internalFrames = VisatApp.getApp().getAllInternalFrames();
-        for (JInternalFrame internalFrame : internalFrames) {
-            final Container contentPane = internalFrame.getContentPane();
-            if (contentPane instanceof ProductSceneView) {
-                final ProductSceneView view = (ProductSceneView) contentPane;
-                addViewListener(view);
-            }
-        }
-        updateCurrentSelection();
-        transferProductNodeListener(null, product);
-        updateUI();
-    }
-
-    private void addViewListener(ProductSceneView view) {
-        view.getRootLayer().addListener(pagePanelLL);
-        view.getFigureEditor().addSelectionChangeListener(pagePanelSCL);
-    }
-
-    private void removeViewListener(ProductSceneView view) {
-        view.getRootLayer().removeListener(pagePanelLL);
-        view.getFigureEditor().removeSelectionChangeListener(pagePanelSCL);
-    }
-
-    private void updateUI() {
-        for (PagePanel pagePanel : pagePanels) {
-            pagePanel.updateUI();
-        }
-    }
-
-    private void updateCurrentSelection() {
-        for (PagePanel pagePanel : pagePanels) {
-            pagePanel.updateCurrentSelection();
-        }
-    }
-
-    private void transferProductNodeListener(Product oldProduct, Product newProduct) {
-        if (oldProduct != newProduct) {
-            for (PagePanel pagePanel : pagePanels) {
-                if (oldProduct != null) {
-                    oldProduct.removeProductNodeListener(pagePanel);
-                }
-                if (newProduct != null) {
-                    newProduct.addProductNodeListener(pagePanel);
-                }
-            }
-        }
-    }
-
-
-    @Override
-    public void componentClosed() {
-        final ProductTree productTree = VisatApp.getApp().getProductTree();
-        productTree.removeProductTreeListener(pagePanelPTL);
-        transferProductNodeListener(product, null);
-        VisatApp.getApp().removeInternalFrameListener(pagePanelIFL);
-        final JInternalFrame[] internalFrames = VisatApp.getApp().getAllInternalFrames();
-        for (JInternalFrame internalFrame : internalFrames) {
-            final Container contentPane = internalFrame.getContentPane();
-            if (contentPane instanceof ProductSceneView) {
-                final ProductSceneView view = (ProductSceneView) contentPane;
-                removeViewListener(view);
-            }
-        }
-
-    }
-
-    private static boolean isValidTabIndex(final int tabIndex) {
-        return tabIndex == INFORMATION_TAB_INDEX ||
-               tabIndex == STATISTICS_TAB_INDEX ||
-               tabIndex == HISTOGRAM_TAB_INDEX ||
-               tabIndex == DENSITYPLOT_TAB_INDEX ||
-               tabIndex == SCATTERPLOT_TAB_INDEX ||
-               tabIndex == PROFILEPLOT_TAB_INDEX ||
-               tabIndex == COORDLIST_TAB_INDEX ||
-               tabIndex == GEOCODING_TAB_INDEX;
-    }
-
-    private void updateHelpBroker() {
-        Debug.assertTrue(currTabIndex >= 0 && currTabIndex < helpIDs.length);
-        setCurrentHelpID(helpIDs[currTabIndex]);
-    }
-
-    private void setCurrentHelpID(String helpID) {
-        HelpSys.enableHelpKey(getPaneControl(), helpID);
-        HelpSys.enableHelpKey(tabbedPane, helpID);
-        HelpSys.getHelpBroker().setCurrentID(helpID);
-    }
-
-    private void updateUIState() {
-        if (tabbedPane != null) {
-            final Component selectedComponent = tabbedPane.getSelectedComponent();
-            if (selectedComponent instanceof PagePanel) {
-                final PagePanel pagePanel = (PagePanel) selectedComponent;
-                pagePanel.getParentDialog().getDescriptor().setTitle(pagePanel.getTitle());
-            } else {
-                setTitle("");
-            }
-        }
-        updateHelpBroker();
-    }
-
-    private void selectionChanged(Product product, RasterDataNode raster, VectorDataNode vectorDataNode) {
-        this.product = product;
-        if (pagePanels == null) {
-            return;
-        }
-        final PagePanel[] panels = pagePanels;
-        for (PagePanel panel : panels) {
-            panel.selectionChanged(product, raster, vectorDataNode);
-        }
-        updateUIState();
-    }
-
-
-    private class PagePanelPTL extends ProductTreeListenerAdapter {
-
-        @Override
-        public void productNodeSelected(ProductNode productNode, int clickCount) {
-            RasterDataNode raster = null;
-            if (productNode instanceof RasterDataNode) {
-                raster = (RasterDataNode) productNode;
-            }
-            VectorDataNode vector = null;
-            if (productNode instanceof VectorDataNode) {
-                vector = (VectorDataNode) productNode;
-                final ProductSceneView sceneView = VisatApp.getApp().getSelectedProductSceneView();
-                if (sceneView != null) {
-                    raster = sceneView.getRaster();
-                }
-            }
-            Product product = productNode.getProduct();
-            selectionChanged(product, raster, vector);
-        }
-
-        @Override
-        public void productRemoved(Product product) {
-            selectionChanged(null, null, null);
-        }
-    }
-
-    private class PagePanelIFL extends InternalFrameAdapter {
-
-        @Override
-        public void internalFrameActivated(InternalFrameEvent e) {
-            final Container contentPane = e.getInternalFrame().getContentPane();
-            if (contentPane instanceof ProductSceneView) {
-                final ProductSceneView view = (ProductSceneView) contentPane;
-                addViewListener(view);
-                VectorDataNode vectorDataNode = getVectorDataNode(view);
-                selectionChanged(view.getRaster().getProduct(), view.getRaster(), vectorDataNode);
-            }
-        }
-
-        private VectorDataNode getVectorDataNode(ProductSceneView view) {
-            final Layer rootLayer = view.getRootLayer();
-            final Layer layer = LayerUtils.getChildLayer(rootLayer, LayerUtils.SearchMode.DEEP,
-                                                         VectorDataLayerFilterFactory.createGeometryFilter());
-            VectorDataNode vectorDataNode = null;
-            if (layer instanceof VectorDataLayer) {
-                VectorDataLayer vdl = (VectorDataLayer) layer;
-                vectorDataNode = vdl.getVectorDataNode();
-            }
-            return vectorDataNode;
-        }
-
-        @Override
-        public void internalFrameDeactivated(InternalFrameEvent e) {
-            final Container contentPane = e.getInternalFrame().getContentPane();
-            if (contentPane instanceof ProductSceneView) {
-                final ProductSceneView view = (ProductSceneView) contentPane;
-                removeViewListener(view);
-                selectionChanged(null, null, null);
-            }
-        }
-
-    }
-
-    private class PagePanelLL extends AbstractLayerListener {
-
-        @Override
-        public void handleLayerDataChanged(Layer layer, Rectangle2D modelRegion) {
-            final PagePanel[] panels = StatisticsToolView.this.pagePanels;
-            for (PagePanel panel : panels) {
-                panel.handleLayerContentChanged();
-            }
-        }
-    }
-
-    private class PagePanelSCL implements SelectionChangeListener {
-
-        @Override
-        public void selectionChanged(SelectionChangeEvent event) {
-            final PagePanel[] panels = StatisticsToolView.this.pagePanels;
-            for (PagePanel panel : panels) {
-                panel.handleLayerContentChanged();
-            }
-
-        }
-
-        @Override
-        public void selectionContextChanged(SelectionChangeEvent event) {
-            final PagePanel[] panels = StatisticsToolView.this.pagePanels;
-            for (PagePanel panel : panels) {
-                panel.handleLayerContentChanged();
-            }
-
-        }
-=======
     protected PagePanel createPagePanel() {
         return new StatisticsPanel(this, getDescriptor().getHelpId());
->>>>>>> 03b4b02b
     }
 }