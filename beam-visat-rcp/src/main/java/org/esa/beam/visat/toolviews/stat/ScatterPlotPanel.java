/*
 * Copyright (C) 2012 Brockmann Consult GmbH (info@brockmann-consult.de)
 *
 * This program is free software; you can redistribute it and/or modify it
 * under the terms of the GNU General Public License as published by the Free
 * Software Foundation; either version 3 of the License, or (at your option)
 * any later version.
 * This program is distributed in the hope that it will be useful, but WITHOUT
 * ANY WARRANTY; without even the implied warranty of MERCHANTABILITY or
 * FITNESS FOR A PARTICULAR PURPOSE. See the GNU General Public License for
 * more details.
 *
 * You should have received a copy of the GNU General Public License along
 * with this program; if not, see http://www.gnu.org/licenses/
 */

package org.esa.beam.visat.toolviews.stat;

<<<<<<< HEAD
import com.bc.ceres.binding.*;
=======
import com.bc.ceres.binding.Property;
import com.bc.ceres.binding.PropertyContainer;
import com.bc.ceres.binding.PropertyDescriptor;
import com.bc.ceres.binding.ValidationException;
import com.bc.ceres.binding.Validator;
import com.bc.ceres.binding.ValueRange;
>>>>>>> 03b4b02b
import com.bc.ceres.core.ProgressMonitor;
import com.bc.ceres.swing.binding.BindingContext;
import com.bc.ceres.swing.progress.ProgressMonitorSwingWorker;
import org.esa.beam.framework.datamodel.Mask;
import org.esa.beam.framework.datamodel.Product;
import org.esa.beam.framework.datamodel.RasterDataNode;
import org.esa.beam.framework.datamodel.VectorDataNode;
import org.esa.beam.framework.ui.UIUtils;
import org.esa.beam.framework.ui.application.ToolView;
import org.geotools.feature.FeatureCollection;
import org.jfree.chart.ChartPanel;
import org.jfree.chart.JFreeChart;
import org.jfree.chart.axis.NumberAxis;
import org.jfree.chart.axis.ValueAxis;
import org.jfree.chart.plot.XYPlot;
import org.jfree.chart.renderer.xy.DeviationRenderer;
import org.jfree.chart.renderer.xy.XYErrorRenderer;
import org.jfree.chart.title.TextTitle;
import org.jfree.chart.title.Title;
import org.jfree.data.function.Function2D;
import org.jfree.data.general.DatasetUtilities;
import org.jfree.data.xy.XYDataItem;
import org.jfree.data.xy.XYIntervalSeries;
import org.jfree.data.xy.XYIntervalSeriesCollection;
import org.jfree.data.xy.XYSeries;
import org.jfree.ui.RectangleInsets;
import org.opengis.feature.simple.SimpleFeature;
import org.opengis.feature.simple.SimpleFeatureType;
import org.opengis.feature.type.AttributeDescriptor;

import javax.swing.JButton;
import javax.swing.JCheckBox;
import javax.swing.JLabel;
import javax.swing.JOptionPane;
import javax.swing.JPanel;
import javax.swing.JSeparator;
import javax.swing.JSpinner;
import javax.swing.JTextField;
import java.awt.BasicStroke;
import java.awt.BorderLayout;
import java.awt.Color;
import java.awt.Component;
import java.awt.Dimension;
import java.awt.GridBagConstraints;
import java.awt.GridBagLayout;
import java.awt.Rectangle;
import java.awt.event.ActionEvent;
import java.awt.event.ActionListener;
import java.beans.PropertyChangeEvent;
import java.beans.PropertyChangeListener;
import java.text.MessageFormat;
import java.util.ArrayList;
import java.util.Arrays;
import java.util.List;
import java.util.concurrent.CancellationException;
import java.util.concurrent.ExecutionException;


/**
 * The scatter plot pane within the statistics window.
 *
 * @author Olaf Danne
 * @author Sabine Embacher
 */
class ScatterPlotPanel extends PagePanel implements SingleRoiComputePanel.ComputeMask {

    private static final String NO_DATA_MESSAGE = "No scatter plot computed yet.\n" + ZOOM_TIP_MESSAGE;
    private static final String CHART_TITLE = "Scatter Plot";

    private ChartPanel scatterPlotDisplay;
    private XYPlot plot;

    private ScatterPlotModel scatterPlotModel;
    private BindingContext bindingContext;

    private final String PARAM_X_AXIS_LOG_SCALED = "xAxisLogScaled";
    private final String PARAM_Y_AXIS_LOG_SCALED = "yAxisLogScaled";

    private RoiMaskSelector roiMaskSelector;
    private CorrelativeFieldSelector correlativeFieldSelector;
    private AxisRangeControl xAxisRangeControl;
    private AxisRangeControl yAxisRangeControl;
    private JButton recomputeButton;

    ScatterPlotPanel(ToolView parentDialog, String helpId) {
        super(parentDialog, helpId, CHART_TITLE);
    }

    @Override
    public void compute(final Mask selectedMask) {

        final RasterDataNode raster = getRaster();

        final AttributeDescriptor dataField = scatterPlotModel.dataField;
        if (raster == null || dataField == null) {
            return;
        }

        ProgressMonitorSwingWorker<XYIntervalSeries, Object> swingWorker = new ProgressMonitorSwingWorker<XYIntervalSeries, Object>(
                this, "Computing scatter plot") {

            @Override
            protected XYIntervalSeries doInBackground(ProgressMonitor pm) throws Exception {
                pm.beginTask("Computing scatter plot...", 100);
                try {
                    final FeatureCollection<SimpleFeatureType, SimpleFeature> collection = scatterPlotModel.pointDataSource.getFeatureCollection();
                    final SimpleFeature[] features = collection.toArray(new SimpleFeature[collection.size()]);

                    final XYIntervalSeries scatterValues = new XYIntervalSeries("scatter values");
                    final int boxSize = scatterPlotModel.boxSize;

                    final Rectangle sceneRect = new Rectangle(raster.getSceneRasterWidth(), raster.getSceneRasterHeight());

                    for (SimpleFeature feature : features) {
                        final com.vividsolutions.jts.geom.Point point;
                        point = (com.vividsolutions.jts.geom.Point) feature.getDefaultGeometryProperty().getValue();
                        final int centerX = (int) point.getX();
                        final int centerY = (int) point.getY();

                        if (!sceneRect.contains(centerX, centerY)) {
                            continue;
                        }
                        final Rectangle box = sceneRect.intersection(new Rectangle(centerX - boxSize / 2,
                                                                                   centerY - boxSize / 2,
                                                                                   boxSize, boxSize));
                        if (box.isEmpty()) {
                            continue;
                        }
                        final double[] rasterValues = new double[box.width * box.height];
                        raster.readPixels(box.x, box.y, box.width, box.height, rasterValues);

                        final int[] maskBuffer = new int[box.width * box.height];
                        Arrays.fill(maskBuffer, 1);
                        if (selectedMask != null) {
                            selectedMask.readPixels(box.x, box.y, box.width, box.height, maskBuffer);
                        }

                        double sum = 0;
                        double sumSqr = 0;
                        int n = 0;

                        for (int y = 0; y < box.height; y++) {
                            for (int x = 0; x < box.width; x++) {
                                final int index = y * box.height + x;
                                if (raster.isPixelValid(x + box.x, y + box.y) && maskBuffer[index] != 0) {
                                    final double rasterValue = rasterValues[index];
                                    sum += rasterValue;
                                    sumSqr += rasterValue * rasterValue;
                                    n++;
                                }
                            }
                        }

                        double rasterMean = sum / n;
                        double rasterSigma = n > 1 ? (float) Math.sqrt(1.0 / (n - 1.0) * (sumSqr - (sum * sum) / n)) : 0.0F;
                        final double x = rasterMean;
                        final double dx = rasterSigma;

                        final double insituValue = ((Number) feature.getAttribute(dataField.getLocalName())).doubleValue();
                        final double y = insituValue;
                        scatterValues.add(x, x - dx, x + dx, y, y, y);
                    }

                    return scatterValues;
                } finally {
                    pm.done();
                }
            }

            @Override
            public void done() {
                try {
                    plot.setDataset(1, null);
                    final XYIntervalSeries xySeries = get();

                    if (xySeries.getItemCount() == 0) {
                        JOptionPane.showMessageDialog(getParentDialogContentPane(),
                                                      "Failed to compute scatter plot.\n" +
                                                              "No Pixels considered..",
                                                      /*I18N*/
                                                      CHART_TITLE, /*I18N*/
                                                      JOptionPane.ERROR_MESSAGE);
                        plot.setDataset(null);
                        return;
                    }

                    final ValueAxis rasterAxis = plot.getDomainAxis();
                    final ValueAxis insituAxis = plot.getRangeAxis();

                    setAxisRanges(xAxisRangeControl, rasterAxis);
                    setAxisRanges(yAxisRangeControl, insituAxis);

                    final XYIntervalSeriesCollection dataset = new XYIntervalSeriesCollection();
                    dataset.addSeries(xySeries);
                    plot.setDataset(dataset);

                    if (xAxisRangeControl.isAutoMinMax()) {
                        xAxisRangeControl.setMin(rasterAxis.getLowerBound());
                        xAxisRangeControl.setMax(rasterAxis.getUpperBound());
                    }
                    if (yAxisRangeControl.isAutoMinMax()) {
                        yAxisRangeControl.setMin(insituAxis.getLowerBound());
                        yAxisRangeControl.setMax(insituAxis.getUpperBound());
                    }

                    rasterAxis.setAutoRange(false);
                    insituAxis.setAutoRange(false);

                    final Function2D identityFunction = new Function2D() {
                        @Override
                        public double getValue(double x) {
                            return x;
                        }
                    };

                    if (scatterPlotModel.showConfidenceInterval) {
                        final XYSeries identity = DatasetUtilities.sampleFunction2DToSeries(identityFunction, rasterAxis.getLowerBound(), rasterAxis.getUpperBound(), 100, "identity");
                        final XYIntervalSeries xyIntervalSeries = new XYIntervalSeries(identity.getKey());
                        final List<XYDataItem> items = identity.getItems();
                        for (XYDataItem item : items) {
                            final double x = item.getXValue();
                            final double y = item.getYValue();
                            final double confidenceInterval = scatterPlotModel.confidenceInterval;
                            final double xOff = confidenceInterval * x / 100;
                            final double yOff = confidenceInterval * y / 100;
                            xyIntervalSeries.add(x, x - xOff, x + xOff, y, y - yOff, y + yOff);
                        }
                        final XYIntervalSeriesCollection identityDataset = new XYIntervalSeriesCollection();
                        identityDataset.addSeries(xyIntervalSeries);
                        plot.setDataset(1, identityDataset);
                    } else {
                        plot.setDataset(1, DatasetUtilities.sampleFunction2D(identityFunction, rasterAxis.getLowerBound(), rasterAxis.getUpperBound(), 100, "identity"));
                    }

                    rasterAxis.setLabel(getAxisLabel(raster));

                    final String vdsName = scatterPlotModel.pointDataSource.getName();
                    final String dataFieldName = scatterPlotModel.dataField.getLocalName();
                    insituAxis.setLabel(vdsName + " - " + dataFieldName);

                } catch (InterruptedException e) {
                    e.printStackTrace();
                    JOptionPane.showMessageDialog(getParentDialogContentPane(),
                                                  "Failed to compute scatter plot.\n" +
                                                          "Calculation canceled.",
                                                  /*I18N*/
                                                  CHART_TITLE, /*I18N*/
                                                  JOptionPane.ERROR_MESSAGE);
                } catch (CancellationException e) {
                    e.printStackTrace();
                    JOptionPane.showMessageDialog(getParentDialogContentPane(),
                                                  "Failed to compute scatter plot.\n" +
                                                          "Calculation canceled.",
                                                  /*I18N*/
                                                  CHART_TITLE, /*I18N*/
                                                  JOptionPane.ERROR_MESSAGE);
                } catch (ExecutionException e) {
                    e.printStackTrace();
                    JOptionPane.showMessageDialog(getParentDialogContentPane(),
                                                  "Failed to compute scatter plot.\n" +
                                                          "An error occured:\n" +
                                                          e.getCause().getMessage(),
                                                  CHART_TITLE, /*I18N*/
                                                  JOptionPane.ERROR_MESSAGE);
                }
            }
        };
        swingWorker.execute();
<<<<<<< HEAD
    }

    @Override
    public String getTitle() {
        return getTitlePrefix();
=======
>>>>>>> 03b4b02b
    }

    @Override
    protected String getDataAsText() {
//        todo
        return "Must be implemented";
<<<<<<< HEAD
    }

    @Override
    protected String getTitlePrefix() {
        return TITLE_PREFIX;
=======
>>>>>>> 03b4b02b
    }

    @Override
    protected void initContent() {
        initParameters();
        createUI();
        updateContent();
    }

    @Override
    protected void setRaster(RasterDataNode raster) {
        super.setRaster(raster);
        xAxisRangeControl.setTitleSuffix(raster != null ? raster.getName() : null);
        updateUIState();
    }

    @Override
    protected void updateContent() {
        if (scatterPlotDisplay != null) {
            plot.setDataset(null);

            final Product product = getProduct();
            roiMaskSelector.updateMaskSource(product);
            correlativeFieldSelector.updatePointDataSource(product);

            setChartTitle();
        }
    }

    private boolean canCompute() {
        return scatterPlotModel.dataField != null && getRaster() != null;
    }

    private NumberAxis createNumberAxis() {
        final NumberAxis rangeAxis = new NumberAxis();
        rangeAxis.setAutoRangeIncludesZero(false);
        return rangeAxis;
    }

    private void createUI() {

        final PropertyDescriptor boxSizeDescriptor = bindingContext.getPropertySet().getDescriptor("boxSize");
        boxSizeDescriptor.setValueRange(new ValueRange(1, 101));
        boxSizeDescriptor.setAttribute("stepSize", 2);
        boxSizeDescriptor.setValidator(new Validator() {
            @Override
            public void validateValue(Property property, Object value) throws ValidationException {
                if (((Number) value).intValue() % 2 == 0) {
                    throw new ValidationException("Only odd values allowed as box size.");
                }
            }
        });
        final JSpinner boxSizeSpinner = new JSpinner();
        bindingContext.bind("boxSize", boxSizeSpinner);
        final Component[] components = boxSizeSpinner.getEditor().getComponents();
        for (Component component : components) {
            if (component instanceof JTextField) {
                component.setEnabled(false);
            }
        }
        final JPanel boxSizePanel = new JPanel(new BorderLayout(5, 3));
        boxSizePanel.add(new JLabel("Box size:"), BorderLayout.WEST);
        boxSizePanel.add(boxSizeSpinner);

        roiMaskSelector = new RoiMaskSelector(bindingContext);
        final JPanel roiMaskPanel = roiMaskSelector.createPanel();

        correlativeFieldSelector = new CorrelativeFieldSelector(bindingContext);

        final JPanel pointDataSourcePanel = new JPanel(new BorderLayout(5, 3));
        pointDataSourcePanel.add(correlativeFieldSelector.pointDataSourceLabel, BorderLayout.NORTH);
        pointDataSourcePanel.add(correlativeFieldSelector.pointDataSourceList);

        final JPanel pointDataFieldPanel = new JPanel(new BorderLayout(5, 3));
        pointDataFieldPanel.add(correlativeFieldSelector.dataFieldLabel, BorderLayout.NORTH);
        pointDataFieldPanel.add(correlativeFieldSelector.dataFieldList);


        recomputeButton = new JButton("Recompute");
        recomputeButton.setEnabled(canCompute());
        recomputeButton.setIcon(UIUtils.loadImageIcon("icons/ViewRefresh16.png"));
        recomputeButton.addActionListener(new ActionListener() {
            public void actionPerformed(ActionEvent e) {
                updateUIState();
            }
        });

        final JCheckBox xLogCheck = new JCheckBox("Log scaled");
        bindingContext.bind(PARAM_X_AXIS_LOG_SCALED, xLogCheck);
        final JPanel xAxisOptionPanel = new JPanel(new BorderLayout());
        xAxisOptionPanel.add(xAxisRangeControl.getPanel());
        xAxisOptionPanel.add(xLogCheck, BorderLayout.SOUTH);

        final JCheckBox yLogCheck = new JCheckBox("Log scaled");
        bindingContext.bind(PARAM_Y_AXIS_LOG_SCALED, yLogCheck);
        final JPanel yAxisOptionPanel = new JPanel(new BorderLayout());
        yAxisOptionPanel.add(yAxisRangeControl.getPanel());
        yAxisOptionPanel.add(yLogCheck, BorderLayout.SOUTH);

        final JCheckBox confidenceCheck = new JCheckBox("Confidence interval");
        final JTextField confidenceField = new JTextField();
        confidenceField.setPreferredSize(new Dimension(40, confidenceField.getPreferredSize().height));
        confidenceField.setHorizontalAlignment(JTextField.RIGHT);
        final JLabel percentLabel = new JLabel(" %");
        bindingContext.bind("showConfidenceInterval", confidenceCheck);
        bindingContext.bind("confidenceInterval", confidenceField);
        bindingContext.getBinding("confidenceInterval").addComponent(percentLabel);
        bindingContext.bindEnabledState("confidenceInterval", true, "showConfidenceInterval", true);
        final JPanel confidencePanel = new JPanel(new BorderLayout(5, 3));
        confidencePanel.add(confidenceCheck, BorderLayout.NORTH);
        confidencePanel.add(confidenceField);
        confidencePanel.add(percentLabel, BorderLayout.EAST);

        // help

        final JPanel helpPanel = new JPanel(new BorderLayout());
        helpPanel.add(getHelpButton(), BorderLayout.EAST);


        // Plot

        plot = new XYPlot();
        plot.setAxisOffset(new RectangleInsets(5, 5, 5, 5));
        plot.setNoDataMessage(NO_DATA_MESSAGE);
        final XYErrorRenderer xyErrorRenderer = new XYErrorRenderer();
        xyErrorRenderer.setDrawXError(true);
        xyErrorRenderer.setErrorStroke(new BasicStroke(1));
        plot.setRenderer(xyErrorRenderer);
        plot.getRenderer().setBaseToolTipGenerator(new XYPlotToolTipGenerator());
        final DeviationRenderer deviationRenderer = new DeviationRenderer(true, false);
        deviationRenderer.setBasePaint(Color.black);
        deviationRenderer.setBaseFillPaint(Color.lightGray);
        plot.setRenderer(1, deviationRenderer);
        plot.setDomainAxis(createNumberAxis());
        plot.setRangeAxis(createNumberAxis());

        JFreeChart chart = new JFreeChart(CHART_TITLE, plot);
        chart.removeLegend();

        scatterPlotDisplay = new ChartPanel(chart) {
            @Override
            public void restoreAutoBounds() {
                // here we tweak the notify flag on the plot so that only
                // one notification happens even though we update multiple
                // axes...
                boolean savedNotify = plot.isNotify();
                plot.setNotify(false);
                setRangeFromRangeControl(xAxisRangeControl, plot.getDomainAxis());
                setRangeFromRangeControl(yAxisRangeControl, plot.getRangeAxis());
                plot.setNotify(savedNotify);
            }
        };
<<<<<<< HEAD
=======

        MaskSelectionToolSupport maskSelectionToolSupport = new MaskSelectionToolSupport(this,
                                                                                         scatterPlotDisplay,
                                                                                         "scatter_plot_area",
                                                                                         "Mask generated from selected scatter plot area",
                                                                                         Color.RED,
                                                                                         PlotAreaSelectionTool.AreaType.X_RANGE) {
            @Override
            protected String createMaskExpression(PlotAreaSelectionTool.AreaType areaType, double x0, double y0, double dx, double dy) {
                return String.format("%s >= %s && %s <= %s",
                                     getRaster().getName(),
                                     x0,
                                     getRaster().getName(),
                                     x0 + dx);
            }
        };
        scatterPlotDisplay.getPopupMenu().addSeparator();
        scatterPlotDisplay.getPopupMenu().add(maskSelectionToolSupport.createMaskSelectionModeMenuItem());
        scatterPlotDisplay.getPopupMenu().add(maskSelectionToolSupport.createDeleteMaskMenuItem());
        scatterPlotDisplay.getPopupMenu().addSeparator();
>>>>>>> 03b4b02b
        scatterPlotDisplay.getPopupMenu().add(createCopyDataToClipboardMenuItem());

        // UI arrangement

        final GridBagConstraints gbc = new GridBagConstraints();
        gbc.fill = GridBagConstraints.HORIZONTAL;
        gbc.insets.top = 6;
        gbc.weighty = 0;
        gbc.gridy = 0;

        final JPanel rightPanel = new JPanel(new GridBagLayout());
        rightPanel.add(boxSizePanel, gbc);
        gbc.gridy++;
        rightPanel.add(roiMaskPanel, gbc);
        gbc.gridy++;
        rightPanel.add(pointDataSourcePanel, gbc);
        gbc.gridy++;
        rightPanel.add(pointDataFieldPanel, gbc);
        gbc.gridy++;
        gbc.insets.top = 15;
        rightPanel.add(recomputeButton, gbc);
        gbc.insets.top = 6;

        gbc.weighty = 1;
        gbc.gridy++;
        rightPanel.add(new JPanel(), gbc);   // filler

        gbc.weighty = 0;
        gbc.gridy++;
        rightPanel.add(xAxisOptionPanel, gbc);
        gbc.gridy++;
        rightPanel.add(yAxisOptionPanel, gbc);
        gbc.gridy++;
        rightPanel.add(new JSeparator(JSeparator.HORIZONTAL), gbc);
        gbc.gridy++;
        rightPanel.add(confidencePanel, gbc);
        gbc.gridy++;
        rightPanel.add(createChartButtonPanel2(scatterPlotDisplay), gbc);

        add(scatterPlotDisplay, BorderLayout.CENTER);
        add(rightPanel, BorderLayout.EAST);

        updateUIState();
    }

    private String getAxisLabel(RasterDataNode raster) {
        final String unit = raster.getUnit();
        if (unit != null) {
            return raster.getName() + " (" + unit + ")";
        }
        return raster.getName();
    }

    private void initParameters() {
        xAxisRangeControl = new AxisRangeControl("X-Axis");
        yAxisRangeControl = new AxisRangeControl("Y-Axis");
        scatterPlotModel = new ScatterPlotModel();
        bindingContext = new BindingContext(PropertyContainer.createObjectBacked(scatterPlotModel));

        bindingContext.addPropertyChangeListener(new PropertyChangeListener() {
            @Override
            public void propertyChange(PropertyChangeEvent evt) {
                updateUIState();
            }
        });

        bindingContext.addPropertyChangeListener(PARAM_X_AXIS_LOG_SCALED, new PropertyChangeListener() {
            @Override
            public void propertyChange(PropertyChangeEvent evt) {
                updateScalingOfXAxis();
            }
        });
        bindingContext.addPropertyChangeListener(PARAM_Y_AXIS_LOG_SCALED, new PropertyChangeListener() {
            @Override
            public void propertyChange(PropertyChangeEvent evt) {
                updateScalingOfYAxis();
            }
        });
    }

    private void setAxisRanges(AxisRangeControl axisRangeControl, ValueAxis axis) {
        final boolean autoMinMax = axisRangeControl.isAutoMinMax();
        axis.setAutoRange(autoMinMax);
        if (!autoMinMax) {
            setRangeFromRangeControl(axisRangeControl, axis);
        }
    }

    private void setRangeFromRangeControl(AxisRangeControl axisRangeControl, ValueAxis axis) {
        axis.setRange(axisRangeControl.getMin(), axisRangeControl.getMax());
    }

    private void setChartTitle() {
        final String xAxisName;
        if (getRaster() != null) {
            xAxisName = getAxisLabel(getRaster());
        } else {
            xAxisName = "<none>";
        }

        final String yAxisName;
        final AttributeDescriptor dataField = scatterPlotModel.dataField;
        if (dataField != null) {
            yAxisName = dataField.getLocalName();
        } else {
            yAxisName = "<none>";
        }

        final JFreeChart chart = scatterPlotDisplay.getChart();
        final List<Title> subtitles = new ArrayList<Title>(7);
        subtitles.add(new TextTitle(MessageFormat.format("{0}, {1}",
                                                         xAxisName,
                                                         yAxisName
        )));
        chart.setSubtitles(subtitles);
    }

    private void updateScalingOfXAxis() {
        if (scatterPlotModel.xAxisLogScaled) {
            ValueAxis oldAxis = plot.getDomainAxis();
            if (!(oldAxis instanceof CustomLogarithmicAxis)) {
                CustomLogarithmicAxis logAxisX = new CustomLogarithmicAxis(oldAxis.getLabel());
//                LogarithmicAxis logAxisX = new MyLogarithmicAxis(oldAxis.getLabel());
                logAxisX.setAllowNegativesFlag(true);
                logAxisX.setLog10TickLabelsFlag(true);
                logAxisX.setMinorTickCount(10);
                plot.setDomainAxis(logAxisX);
            }
        } else {
            ValueAxis oldAxis = plot.getDomainAxis();
            if (oldAxis instanceof CustomLogarithmicAxis) {
                final NumberAxis numberAxis = createNumberAxis();
                numberAxis.setLabel(oldAxis.getLabel());
                plot.setDomainAxis(numberAxis);
            }
            setAxisRanges(xAxisRangeControl, plot.getDomainAxis());
        }
//        setAxisRanges(xAxisRangeControl, plot.getDomainAxis());
    }

    private void updateScalingOfYAxis() {
        if (scatterPlotModel.yAxisLogScaled) {
            ValueAxis oldAxis = plot.getRangeAxis();
            if (!(oldAxis instanceof CustomLogarithmicAxis)) {
                CustomLogarithmicAxis logAxisX = new CustomLogarithmicAxis(oldAxis.getLabel());
                logAxisX.setAllowNegativesFlag(true);
                logAxisX.setLog10TickLabelsFlag(true);
                logAxisX.setAutoRange(yAxisRangeControl.isAutoMinMax());
                logAxisX.setMinorTickCount(10);
                plot.setRangeAxis(logAxisX);
            }
        } else {
            ValueAxis oldAxis = plot.getRangeAxis();
            if (oldAxis instanceof CustomLogarithmicAxis) {
                final NumberAxis numberAxis = createNumberAxis();
                numberAxis.setLabel(oldAxis.getLabel());
                plot.setRangeAxis(numberAxis);
            }
        }
        setAxisRanges(yAxisRangeControl, plot.getRangeAxis());
    }

    private void updateUIState() {
        setChartTitle();
        final AttributeDescriptor dataField = scatterPlotModel.dataField;
        yAxisRangeControl.setTitleSuffix(dataField != null ? dataField.getLocalName() : null);

        recomputeButton.setEnabled(canCompute());
        computeIfPossible();
    }

    private void computeIfPossible() {
        if (canCompute()) {
            compute(scatterPlotModel.useRoiMask ? scatterPlotModel.roiMask : null);
        }
    }

    private static class ScatterPlotModel {

        private int boxSize = 1; // Don´t remove this field, it is be used via binding
        private boolean useRoiMask; // Don´t remove this field, it is be used via binding
        private Mask roiMask; // Don´t remove this field, it is be used via binding
        private VectorDataNode pointDataSource; // Don´t remove this field, it is be used via binding
        private AttributeDescriptor dataField; // Don´t remove this field, it is be used via binding
        private boolean xAxisLogScaled; // Don´t remove this field, it is be used via binding
        private boolean yAxisLogScaled; // Don´t remove this field, it is be used via binding
        private boolean showConfidenceInterval; // Don´t remove this field, it is be used via binding
        private double confidenceInterval = 15; // Don´t remove this field, it is be used via binding
    }
}
<|MERGE_RESOLUTION|>--- conflicted
+++ resolved
@@ -16,16 +16,12 @@
 
 package org.esa.beam.visat.toolviews.stat;
 
-<<<<<<< HEAD
-import com.bc.ceres.binding.*;
-=======
 import com.bc.ceres.binding.Property;
 import com.bc.ceres.binding.PropertyContainer;
 import com.bc.ceres.binding.PropertyDescriptor;
 import com.bc.ceres.binding.ValidationException;
 import com.bc.ceres.binding.Validator;
 import com.bc.ceres.binding.ValueRange;
->>>>>>> 03b4b02b
 import com.bc.ceres.core.ProgressMonitor;
 import com.bc.ceres.swing.binding.BindingContext;
 import com.bc.ceres.swing.progress.ProgressMonitorSwingWorker;
@@ -294,28 +290,22 @@
             }
         };
         swingWorker.execute();
-<<<<<<< HEAD
     }
 
     @Override
     public String getTitle() {
         return getTitlePrefix();
-=======
->>>>>>> 03b4b02b
     }
 
     @Override
     protected String getDataAsText() {
 //        todo
         return "Must be implemented";
-<<<<<<< HEAD
     }
 
     @Override
     protected String getTitlePrefix() {
         return TITLE_PREFIX;
-=======
->>>>>>> 03b4b02b
     }
 
     @Override
@@ -468,8 +458,6 @@
                 plot.setNotify(savedNotify);
             }
         };
-<<<<<<< HEAD
-=======
 
         MaskSelectionToolSupport maskSelectionToolSupport = new MaskSelectionToolSupport(this,
                                                                                          scatterPlotDisplay,
@@ -490,7 +478,6 @@
         scatterPlotDisplay.getPopupMenu().add(maskSelectionToolSupport.createMaskSelectionModeMenuItem());
         scatterPlotDisplay.getPopupMenu().add(maskSelectionToolSupport.createDeleteMaskMenuItem());
         scatterPlotDisplay.getPopupMenu().addSeparator();
->>>>>>> 03b4b02b
         scatterPlotDisplay.getPopupMenu().add(createCopyDataToClipboardMenuItem());
 
         // UI arrangement
