/*
 * Copyright (C) 2010 Brockmann Consult GmbH (info@brockmann-consult.de)
 *
 * This program is free software; you can redistribute it and/or modify it
 * under the terms of the GNU General Public License as published by the Free
 * Software Foundation; either version 3 of the License, or (at your option)
 * any later version.
 * This program is distributed in the hope that it will be useful, but WITHOUT
 * ANY WARRANTY; without even the implied warranty of MERCHANTABILITY or
 * FITNESS FOR A PARTICULAR PURPOSE. See the GNU General Public License for
 * more details.
 *
 * You should have received a copy of the GNU General Public License along
 * with this program; if not, see http://www.gnu.org/licenses/
 */

package org.esa.beam.visat.toolviews.stat;

import com.bc.ceres.core.ProgressMonitor;
import com.bc.ceres.core.SubProgressMonitor;
import com.bc.ceres.swing.progress.ProgressMonitorSwingWorker;
import org.esa.beam.framework.datamodel.Mask;
import org.esa.beam.framework.datamodel.RasterDataNode;
import org.esa.beam.framework.datamodel.Stx;
import org.esa.beam.framework.datamodel.StxFactory;
import org.esa.beam.framework.ui.application.ToolView;
import org.esa.beam.util.StringUtils;

import javax.swing.*;
import java.awt.*;
import java.util.List;

/**
 * A general pane within the statistics window.
 *
 * @author Marco Peters
 */
class StatisticsPanel extends TextPagePanel implements MultipleRoiComputePanel.ComputeMasks {

    private static final String DEFAULT_STATISTICS_TEXT = "No statistics computed yet.";  /*I18N*/
    private static final String TITLE_PREFIX = "Statistics";

    private MultipleRoiComputePanel computePanel;

    public StatisticsPanel(final ToolView parentDialog, String helpID) {
        super(parentDialog, DEFAULT_STATISTICS_TEXT, helpID);
    }

    @Override
    protected String getTitlePrefix() {
        return TITLE_PREFIX;
    }

    @Override
    protected void initContent() {
        super.initContent();
        computePanel = new MultipleRoiComputePanel(this, getRaster());
        final JPanel rightPanel = new JPanel(new BorderLayout());
        rightPanel.add(computePanel, BorderLayout.NORTH);
        final JPanel helpPanel = new JPanel(new BorderLayout());
        helpPanel.add(getHelpButton(), BorderLayout.EAST);
        rightPanel.add(helpPanel, BorderLayout.SOUTH);

        add(rightPanel, BorderLayout.EAST);
    }

    @Override
    protected void updateContent() {
        super.updateContent();
        if (computePanel != null) {
            final RasterDataNode raster = getRaster();
            computePanel.setRaster(raster);
            if (raster != null && raster.isStxSet() && raster.getStx().getResolutionLevel() == 0) {
                final Stx stx = raster.getStx();
                getTextArea().setText(createText(null, stx));
            } else {
                getTextArea().setText(DEFAULT_STATISTICS_TEXT);
            }
        }
    }

    @Override
    protected String createText() {
        // not used
        return DEFAULT_STATISTICS_TEXT;
    }

    private static class ComputeResult {
        final Stx stx;
        final Mask mask;

        ComputeResult(Stx stx, Mask mask) {
            this.stx = stx;
            this.mask = mask;
        }
    }

    @Override
    public void compute(final Mask[] selectedMasks) {
        final String title = "Computing Statistics";
        SwingWorker<Object, ComputeResult> swingWorker = new ProgressMonitorSwingWorker<Object, ComputeResult>(this, title) {

            @Override
            protected Object doInBackground(ProgressMonitor pm) {
                pm.beginTask(title, selectedMasks.length);
                try {
                    for (Mask mask : selectedMasks) {
                        final Stx stx;
                        ProgressMonitor subPm = SubProgressMonitor.create(pm, 1);
                        if (mask == null) {
                            stx = new StxFactory().withResolutionLevel(0).create(getRaster(), subPm);
                            getRaster().setStx(stx);
                        } else {
                            stx = new StxFactory().withRoiMask(mask).create(getRaster(), subPm);
                        }
                        publish(new ComputeResult(stx, mask));
                    }
                } finally {
                    pm.done();
                }
                return null;
            }

            @Override
            protected void process(List<ComputeResult> chunks) {
                for (ComputeResult result : chunks) {
                    Stx stx = result.stx;
                    String existingText = getTextArea().getText();
                    if (!existingText.isEmpty()) {
                        existingText += "\n\n";
                    }
                    String text;
                    if (stx.getSampleCount() > 0) {
                        text = createText(result.mask, stx);
                    } else {
                        if (result.mask != null) {
                            text = "The ROI-Mask '" + result.mask.getName() + "' is empty.";
                        } else {
                            text = "The scene contains no valid pixels.";
                        }
                    }
                    getTextArea().setText(existingText + text);
                }
            }

            @Override
            protected void done() {
                try {
                    get();
                } catch (Exception e) {
                    e.printStackTrace();
                    JOptionPane.showMessageDialog(getParentDialogContentPane(),
                                                  "Failed to compute statistics.\nAn error occured:" + e.getMessage(),
                                                  /*I18N*/
                                                  "Statistics", /*I18N*/
                                                  JOptionPane.ERROR_MESSAGE);
                }
            }
        };
        getTextArea().setText("");
        swingWorker.execute();
        getTextArea().setCaretPosition(0);
    }

    private String createText(final Mask mask, final Stx stat) {

        RasterDataNode raster = getRaster();
        boolean maskUsed = mask != null;
        final String unit = (StringUtils.isNotNullAndNotEmpty(raster.getUnit()) ? raster.getUnit() : "1");
        final long numPixelTotal = (long) raster.getSceneRasterWidth() * (long) raster.getSceneRasterHeight();
        final StringBuffer sb = new StringBuffer(1024);

        sb.append("\n");

        sb.append("Only ROI-Mask pixels considered:  \t");
        sb.append(maskUsed ? "Yes" : "No");
        sb.append("\n");

        if (maskUsed) {
            sb.append("ROI-Mask name:  \t");
            sb.append(mask.getName());
            sb.append("\n");
        }

        sb.append("Number of pixels total:      \t");
        sb.append(numPixelTotal);
        sb.append("\n");

        sb.append("Number of considered pixels: \t");
        sb.append(stat.getSampleCount());
        sb.append("\n");

        sb.append("Ratio of considered pixels:  \t");
        sb.append(100.0 * stat.getSampleCount() / numPixelTotal);
        sb.append("\t ");
        sb.append("%");
        sb.append("\n");

        sb.append("\n");

        sb.append("Minimum:  \t");
        sb.append(stat.getMinimum());
        sb.append("\t ");
        sb.append(unit);
        sb.append("\n");

        sb.append("Maximum:  \t");
        sb.append(stat.getMaximum());
        sb.append("\t ");
        sb.append(unit);
        sb.append("\n");

        sb.append("\n");

        sb.append("Mean:     \t");
        sb.append(stat.getMean());
        sb.append("\t ");
        sb.append(unit);
        sb.append("\n");

        sb.append("Median:  \t");
        sb.append(stat.getMedian());
        sb.append("\t ");
        sb.append(unit);
        sb.append("\n");

        sb.append("Standard deviation:  \t");
        sb.append(stat.getStandardDeviation());
        sb.append("\t ");
        sb.append(unit);
        sb.append("\n");

        sb.append("Coefficient of variation:  \t");
        sb.append(getCoefficientOfVariation(stat));
        sb.append("\t ");
        sb.append("");
        sb.append("\n");

        return sb.toString();
    }

<<<<<<< HEAD
    private double getCoefficientOfVariation(Stx stat) {
        return getStandardDeviation(stat) / getMean(stat);
    }

    private double getMedian(Stx stat) {
        double median = stat.getMedian();
        return getRaster().isLog10Scaled() ? getRaster().scale(median) : median;
    }

    private double getMin(Stx stat) {
        double min = stat.getMin();
        return getRaster().isLog10Scaled()?getRaster().scale(min):min;
        //return getRaster().scale(stat.getMin());
    }

    private double getMax(Stx stat) {
        double max = stat.getMax();
        return getRaster().isLog10Scaled() ? getRaster().scale(max) : max;
    }

    private double getMean(Stx stat) {
        double mean = stat.getMean()  ;
        return getRaster().isLog10Scaled() ? getRaster().scale(mean) : mean;
    }

    /*
     * Use error-propagation to compute stddev for log10-scaled bands.
     */
    private double getStandardDeviation(Stx stat) {
        final RasterDataNode raster = getRaster();
        final double alpha = raster.getScalingFactor();
        final double delta = stat.getStandardDeviation();
        if (raster.isLog10Scaled()) {
            return Math.abs(raster.scale(stat.getMean()) * Math.log(10.0) * alpha * delta);
        } else {
            return Math.abs(alpha * delta);
        }
    }
=======
    private double getCoefficientOfVariation(Stx stx) {
        return stx.getStandardDeviation() / stx.getMean();
    }

>>>>>>> 974ed1f5
}<|MERGE_RESOLUTION|>--- conflicted
+++ resolved
@@ -239,49 +239,8 @@
         return sb.toString();
     }
 
-<<<<<<< HEAD
-    private double getCoefficientOfVariation(Stx stat) {
-        return getStandardDeviation(stat) / getMean(stat);
-    }
-
-    private double getMedian(Stx stat) {
-        double median = stat.getMedian();
-        return getRaster().isLog10Scaled() ? getRaster().scale(median) : median;
-    }
-
-    private double getMin(Stx stat) {
-        double min = stat.getMin();
-        return getRaster().isLog10Scaled()?getRaster().scale(min):min;
-        //return getRaster().scale(stat.getMin());
-    }
-
-    private double getMax(Stx stat) {
-        double max = stat.getMax();
-        return getRaster().isLog10Scaled() ? getRaster().scale(max) : max;
-    }
-
-    private double getMean(Stx stat) {
-        double mean = stat.getMean()  ;
-        return getRaster().isLog10Scaled() ? getRaster().scale(mean) : mean;
-    }
-
-    /*
-     * Use error-propagation to compute stddev for log10-scaled bands.
-     */
-    private double getStandardDeviation(Stx stat) {
-        final RasterDataNode raster = getRaster();
-        final double alpha = raster.getScalingFactor();
-        final double delta = stat.getStandardDeviation();
-        if (raster.isLog10Scaled()) {
-            return Math.abs(raster.scale(stat.getMean()) * Math.log(10.0) * alpha * delta);
-        } else {
-            return Math.abs(alpha * delta);
-        }
-    }
-=======
     private double getCoefficientOfVariation(Stx stx) {
         return stx.getStandardDeviation() / stx.getMean();
     }
 
->>>>>>> 974ed1f5
 }