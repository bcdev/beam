--- conflicted
+++ resolved
@@ -68,12 +68,7 @@
         editorSwitcherPanel.add(graphicalButton);
         editorSwitcherPanel.add(tabularButton);
 
-<<<<<<< HEAD
-
-        final JPanel northPanel = new JPanel(new BorderLayout(2,2));
-=======
         final JPanel northPanel = new JPanel(new BorderLayout(2, 2));
->>>>>>> 974ed1f5
         northPanel.add(editorSwitcherPanel, BorderLayout.WEST);
         northPanel.add(discreteColorsCheckBox, BorderLayout.EAST);
 
