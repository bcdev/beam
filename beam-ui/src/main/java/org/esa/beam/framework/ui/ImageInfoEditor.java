--- conflicted
+++ resolved
@@ -28,12 +28,33 @@
 import org.esa.beam.util.math.MathUtils;
 import org.esa.beam.util.math.Range;
 
-import javax.swing.*;
+import javax.swing.JComponent;
+import javax.swing.JFormattedTextField;
+import javax.swing.JMenuItem;
+import javax.swing.JPanel;
+import javax.swing.JPopupMenu;
+import javax.swing.SwingUtilities;
 import javax.swing.event.ChangeEvent;
 import javax.swing.event.ChangeListener;
 import javax.swing.text.NumberFormatter;
-import java.awt.*;
-import java.awt.event.*;
+import java.awt.BasicStroke;
+import java.awt.Color;
+import java.awt.Dimension;
+import java.awt.Font;
+import java.awt.FontMetrics;
+import java.awt.Graphics;
+import java.awt.Graphics2D;
+import java.awt.Paint;
+import java.awt.Rectangle;
+import java.awt.RenderingHints;
+import java.awt.Shape;
+import java.awt.event.ActionEvent;
+import java.awt.event.ActionListener;
+import java.awt.event.ItemEvent;
+import java.awt.event.ItemListener;
+import java.awt.event.MouseEvent;
+import java.awt.event.MouseListener;
+import java.awt.event.MouseMotionListener;
 import java.awt.geom.AffineTransform;
 import java.awt.geom.GeneralPath;
 import java.awt.geom.Rectangle2D;
@@ -68,7 +89,7 @@
     public static final Dimension PREF_COMPONENT_SIZE
             = new Dimension(PREF_HISTO_WIDTH + 2 * HOR_BORDER_SIZE,
                             PREF_HISTO_HEIGHT + PALETTE_HEIGHT + SLIDER_HEIGHT / 2
-                                    + 2 * HOR_BORDER_SIZE + FONT_SIZE);
+                            + 2 * HOR_BORDER_SIZE + FONT_SIZE);
     public static final BasicStroke STROKE_1 = new BasicStroke(1.0f);
     public static final BasicStroke STROKE_2 = new BasicStroke(2.0f);
     public static final BasicStroke DASHED_STROKE = new BasicStroke(0.75F, BasicStroke.CAP_SQUARE,
@@ -219,10 +240,9 @@
     public void computeZoomInToSliderLimits() {
         final double firstSliderValue = scaleInverse(getFirstSliderSample());
         final double lastSliderValue = scaleInverse(getLastSliderSample());
-        // TODO - check if zero is OK
-        final double tenPercentOffset = 0.0;
-        final double minViewSample = scale(firstSliderValue - tenPercentOffset);
-        final double maxViewSample = scale(lastSliderValue + tenPercentOffset);
+        final double percentOffset = 0.0;
+        final double minViewSample = scale(firstSliderValue - percentOffset);
+        final double maxViewSample = scale(lastSliderValue + percentOffset);
 
         getModel().setMinHistogramViewSample(minViewSample);
         getModel().setMaxHistogramViewSample(maxViewSample);
@@ -267,7 +287,7 @@
             return false;
         }
         return model.getMinSample() <= model.getMaxSample()
-                && model.getSampleScaling() != null && model.getSampleStx() != null;
+               && model.getSampleScaling() != null && model.getSampleStx() != null;
     }
 
     public void computeZoomOutVertical() {
@@ -431,36 +451,20 @@
             if (viewBinCount > 0.0 && maxHistogramCounts > 0.0) {
                 g2d.setStroke(new BasicStroke(1.0f));
 
-<<<<<<< HEAD
                 final double minViewBinIndex = getMinHistogramViewBinIndex();
                 final double binsPerPixel = viewBinCount / histoRect.width;
                 final double maxBarHeight = 0.9 * histoRect.height;
                 final double gain = model.getHistogramViewGain();
                 final double countsScale = (gain * maxBarHeight) / maxHistogramCounts;
                 final Rectangle2D.Double r = new Rectangle2D.Double();
-=======
-                final double effectiveHeight = 0.9 * histoRect.height;
-                final Rectangle2D rectangle = new Rectangle2D.Double();
-                for (int i = 0; i < histoRect.width; i++) {
-                    final int b = (int) Math.round(i * histogramBins.length / histoRect.getWidth());
-                    double binHeight = 0;
-                    if (b >= 0 && b < histogramBins.length) {
-                        binHeight = gain * histogramBins[b] * effectiveHeight / maxBinCounts;
-                    }
-                    if (binHeight >= histoRect.height) {
-                        // must crop here because on highly centered histograms this value is far beyond the rectangle,
-                        // which causes an exception when trying to draw it
-                        binHeight = histoRect.height - 1.0;
-                    }
-                    rectangle.setRect(histoRect.getMinX() + i, histoRect.getMaxY() - binHeight, 1.0, binHeight);
-                    g2d.fill(rectangle);
-                }
->>>>>>> b67e5b48
 
                 for (int i = 0; i < histoRect.width; i++) {
                     final int binIndex = (int) Math.floor(minViewBinIndex + i * binsPerPixel);
-                    final double counts = histogramBins[binIndex];
-                    double binHeight = countsScale * counts;
+                    double binHeight = 0.0;
+                    if (binIndex >= 0 && binIndex < histogramBins.length) {
+                        final double counts = histogramBins[binIndex];
+                        binHeight = countsScale * counts;
+                    }
                     if (binHeight >= histoRect.height) {
                         // must crop here because on highly centered histograms this value is FAR beyond the rectangle
                         // and then triggers an exception when trying to draw it.
@@ -669,17 +673,10 @@
         if (!isHistogramAvailable()) {
             return -1.0;
         }
-<<<<<<< HEAD
         final double minHistogramSample = model.getMinSample();
         final double maxHistogramSample = model.getMaxSample();
         if (minSample >= maxHistogramSample || maxSample <= minHistogramSample) {
             return 0.0;
-=======
-        if (getMinSample() != getModel().getMinHistogramViewSample() || getMaxSample() != getModel().getMaxHistogramViewSample()) {
-            return getModel().getHistogramBins().length
-                    / (scaleInverse(getMaxSample()) - scaleInverse(getMinSample()))
-                    * (scaleInverse(maxSample) - scaleInverse(minSample));
->>>>>>> b67e5b48
         }
         minSample = Math.max(minSample, minHistogramSample);
         maxSample = Math.min(maxSample, maxHistogramSample);
@@ -694,19 +691,12 @@
         if (!isHistogramAvailable()) {
             return -1.0;
         }
-<<<<<<< HEAD
         final double minHistogramSample = model.getMinSample();
         final double minHistogramViewSample = model.getMinHistogramViewSample();
         if (minHistogramSample != minHistogramViewSample) {
             final double a = scaleInverse(minHistogramViewSample) - scaleInverse(minHistogramSample);
             final double b = scaleInverse(model.getMaxSample()) - scaleInverse(minHistogramSample);
             return (a / b) * model.getHistogramBins().length;
-=======
-        if (getMinSample() != getModel().getMinHistogramViewSample()) {
-            return (getModel().getHistogramBins().length - 1)
-                    / (scaleInverse(getMaxSample()) - scaleInverse(getMinSample()))
-                    * (scaleInverse(getModel().getMinHistogramViewSample()) - scaleInverse(getMinSample()));
->>>>>>> b67e5b48
         }
         return 0.0;
     }
