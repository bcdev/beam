--- conflicted
+++ resolved
@@ -278,10 +278,6 @@
     }
 
     static class CSVTimeCoding extends RasterPixelTimeCoding {
-<<<<<<< HEAD
-
-=======
->>>>>>> a4ce50a8
         private final String dataSourceName;
 
         public CSVTimeCoding(double[] timeMJD, int rasterWidth, int rasterHeight, String dataSourceName) {
