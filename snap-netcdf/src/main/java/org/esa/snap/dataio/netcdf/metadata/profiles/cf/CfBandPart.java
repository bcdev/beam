/*
 * Copyright (C) 2011 Brockmann Consult GmbH (info@brockmann-consult.de)
 *
 * This program is free software; you can redistribute it and/or modify it
 * under the terms of the GNU General Public License as published by the Free
 * Software Foundation; either version 3 of the License, or (at your option)
 * any later version.
 * This program is distributed in the hope that it will be useful, but WITHOUT
 * ANY WARRANTY; without even the implied warranty of MERCHANTABILITY or
 * FITNESS FOR A PARTICULAR PURPOSE. See the GNU General Public License for
 * more details.
 *
 * You should have received a copy of the GNU General Public License along
 * with this program; if not, see http://www.gnu.org/licenses/
 */
package org.esa.snap.dataio.netcdf.metadata.profiles.cf;

import org.esa.snap.core.datamodel.Band;
import org.esa.snap.core.datamodel.DataNode;
import org.esa.snap.core.datamodel.FlagCoding;
import org.esa.snap.core.datamodel.IndexCoding;
import org.esa.snap.core.datamodel.Product;
import org.esa.snap.core.datamodel.ProductData;
import org.esa.snap.core.datamodel.RasterDataNode;
import org.esa.snap.core.datamodel.SampleCoding;
import org.esa.snap.core.image.ImageManager;
import org.esa.snap.core.util.ForLoop;
import org.esa.snap.core.util.StringUtils;
import org.esa.snap.dataio.netcdf.ProfileReadContext;
import org.esa.snap.dataio.netcdf.ProfileWriteContext;
import org.esa.snap.dataio.netcdf.metadata.ProfilePartIO;
import org.esa.snap.dataio.netcdf.nc.NFileWriteable;
import org.esa.snap.dataio.netcdf.nc.NVariable;
import org.esa.snap.dataio.netcdf.util.Constants;
import org.esa.snap.dataio.netcdf.util.DataTypeUtils;
import org.esa.snap.dataio.netcdf.util.DimKey;
import org.esa.snap.dataio.netcdf.util.NetcdfMultiLevelImage;
import org.esa.snap.dataio.netcdf.util.ReaderUtils;
import ucar.ma2.DataType;
import ucar.nc2.Attribute;
import ucar.nc2.Dimension;
import ucar.nc2.Variable;
import ucar.units.ConversionException;
import ucar.units.PrefixDBException;
import ucar.units.SpecificationException;
import ucar.units.Unit;
import ucar.units.UnitDBException;
import ucar.units.UnitFormat;
import ucar.units.UnitFormatManager;
import ucar.units.UnitSystemException;

import java.io.IOException;
import java.util.ArrayList;
import java.util.List;
import java.util.logging.Level;
import java.util.logging.Logger;

public class CfBandPart extends ProfilePartIO {

    private static final DataTypeWorkarounds dataTypeWorkarounds = new DataTypeWorkarounds();
    private static final String NANO_METER = "nm";
<<<<<<< HEAD
    private static UnitFormat unitFormatManager = UnitFormatManager.instance();
=======
    private static UnitFormat unitFormatManager  = UnitFormatManager.instance();
>>>>>>> 34fd8d85

    public static void readCfBandAttributes(Variable variable, RasterDataNode rasterDataNode) {
        rasterDataNode.setDescription(variable.getDescription());
        rasterDataNode.setUnit(variable.getUnitsString());

        rasterDataNode.setScalingFactor(getScalingFactor(variable));
        rasterDataNode.setScalingOffset(getAddOffset(variable));

        final Number noDataValue = getNoDataValue(variable);
        if (noDataValue != null) {
            rasterDataNode.setNoDataValue(noDataValue.doubleValue());
            rasterDataNode.setNoDataValueUsed(true);
        }
        if (rasterDataNode instanceof Band) {
            final Band band = (Band) rasterDataNode;
            band.setSpectralWavelength(getSpectralWavelength(variable));
        }
    }

    public static void writeCfBandAttributes(RasterDataNode rasterDataNode, NVariable variable) throws IOException {
        final String description = rasterDataNode.getDescription();
        if (description != null) {
            variable.addAttribute("long_name", description);
        }
        String unit = rasterDataNode.getUnit();
        if (unit != null) {
            unit = CfCompliantUnitMapper.tryFindUnitString(unit);
            variable.addAttribute("units", unit);
        }
        final boolean unsigned = isUnsigned(rasterDataNode);
        if (unsigned) {
            variable.addAttribute("_Unsigned", String.valueOf(true));
        }

        double noDataValue;
        if (!rasterDataNode.isLog10Scaled()) {
            final double scalingFactor = rasterDataNode.getScalingFactor();
            if (scalingFactor != 1.0) {
                variable.addAttribute(Constants.SCALE_FACTOR_ATT_NAME, scalingFactor);
            }
            final double scalingOffset = rasterDataNode.getScalingOffset();
            if (scalingOffset != 0.0) {
                variable.addAttribute(Constants.ADD_OFFSET_ATT_NAME, scalingOffset);
            }
            noDataValue = rasterDataNode.getNoDataValue();
        } else {
            // scaling information is not written anymore for log10 scaled bands
            // instead we always write geophysical values
            // we do this because log scaling is not supported by NetCDF-CF conventions
            noDataValue = rasterDataNode.getGeophysicalNoDataValue();
        }
        if (rasterDataNode.isNoDataValueUsed()) {
            Number fillValue = DataTypeUtils.convertTo(noDataValue, variable.getDataType());
            variable.addAttribute(Constants.FILL_VALUE_ATT_NAME, fillValue);
        }
        variable.addAttribute("coordinates", "lat lon");
        if (rasterDataNode instanceof Band) {
            final Band band = (Band) rasterDataNode;
            final float spectralWavelength = band.getSpectralWavelength();
            if (spectralWavelength > 0) {
                variable.addAttribute(Constants.RADIATION_WAVELENGTH, spectralWavelength);
                variable.addAttribute(Constants.RADIATION_WAVELENGTH_UNIT, NANO_METER);
            }
        }
    }

    static void defineRasterDataNodes(ProfileWriteContext ctx, RasterDataNode[] rasterDataNodes) throws IOException {
        final NFileWriteable ncFile = ctx.getNetcdfFileWriteable();
        final String dimensions = ncFile.getDimensions();
        for (RasterDataNode rasterDataNode : rasterDataNodes) {
            String variableName = ReaderUtils.getVariableName(rasterDataNode);

            int dataType;
            if (rasterDataNode.isLog10Scaled()) {
                dataType = rasterDataNode.getGeophysicalDataType();
            } else {
                dataType = rasterDataNode.getDataType();
            }
            DataType netcdfDataType = DataTypeUtils.getNetcdfDataType(dataType);
            java.awt.Dimension tileSize = ImageManager.getPreferredTileSize(rasterDataNode.getProduct());
            final NVariable variable = ncFile.addVariable(variableName, netcdfDataType, tileSize, dimensions);
            writeCfBandAttributes(rasterDataNode, variable);
        }
    }

    @Override
    public void decode(final ProfileReadContext ctx, final Product p) throws IOException {
        for (final Variable variable : ctx.getRasterDigest().getRasterVariables()) {
            final List<Dimension> dimensions = variable.getDimensions();
            final int rank = dimensions.size();
            final String bandBasename = variable.getShortName();

            if (rank == 2) {
                addBand(ctx, p, variable, new int[]{}, bandBasename);
            } else {
                final int[] sizeArray = new int[rank - 2];
                final int startIndexToCopy = DimKey.findStartIndexOfBandVariables(dimensions);
                System.arraycopy(variable.getShape(), startIndexToCopy, sizeArray, 0, sizeArray.length);
                ForLoop.execute(sizeArray, (indexes, sizes) -> {
                    final StringBuilder bandNameBuilder = new StringBuilder(bandBasename);
                    for (int i = 0; i < sizes.length; i++) {
                        final Dimension zDim = dimensions.get(i + startIndexToCopy);
                        String zName = zDim.getShortName();
                        final String skipPrefix = "n_";
                        if (zName != null
                                && zName.toLowerCase().startsWith(skipPrefix)
                                && zName.length() > skipPrefix.length()) {
                            zName = zName.substring(skipPrefix.length());
                        }
                        if (zDim.getLength() > 1) {
                            if (zName != null) {
                                bandNameBuilder.append(String.format("_%s%d", zName, (indexes[i] + 1)));
                            } else {
                                bandNameBuilder.append(String.format("_%d", (indexes[i] + 1)));
                            }
                        }

                    }
                    addBand(ctx, p, variable, indexes, bandNameBuilder.toString());
                });
            }
        }
        p.setAutoGrouping(getAutoGrouping(ctx));
    }

    @Override
    public void preEncode(ProfileWriteContext ctx, Product p) throws IOException {
        // In order to inform the writer that it shall write the geophysical values of log scaled bands
        // we set this property here.
        ctx.setProperty(Constants.CONVERT_LOGSCALED_BANDS_PROPERTY, true);
        defineRasterDataNodes(ctx, p.getBands());
    }

    private static void addBand(ProfileReadContext ctx, Product p, Variable variable, int[] origin,
                                String bandBasename) {
        final int rasterDataType = getRasterDataType(variable, dataTypeWorkarounds);
        if (variable.getDataType() == DataType.LONG) {
            final Band lowerBand = p.addBand(bandBasename + "_lsb", rasterDataType);
            readCfBandAttributes(variable, lowerBand);
            if (lowerBand.getDescription() != null) {
                lowerBand.setDescription(lowerBand.getDescription() + "(least significant bytes)");
            }
            lowerBand.setSourceImage(new NetcdfMultiLevelImage(lowerBand, variable, origin, ctx));
            addSampleCodingOrMasksIfApplicable(p, lowerBand, variable, variable.getFullName() + "_lsb", false);

            final Band upperBand = p.addBand(bandBasename + "_msb", rasterDataType);
            readCfBandAttributes(variable, upperBand);
            if (upperBand.getDescription() != null) {
                upperBand.setDescription(upperBand.getDescription() + "(most significant bytes)");
            }
            upperBand.setSourceImage(new NetcdfMultiLevelImage(upperBand, variable, origin, ctx));
            addSampleCodingOrMasksIfApplicable(p, upperBand, variable, variable.getFullName() + "_msb", true);
        } else {
            final Band band;
            if (variable.getGroup().isRoot()) {
                band = p.addBand(bandBasename, rasterDataType);
            }
            else {
                band = p.addBand(bandBasename+"_"+variable.getGroup().getName(), rasterDataType);
            }
            readCfBandAttributes(variable, band);
            band.setSourceImage(new NetcdfMultiLevelImage(band, variable, origin, ctx));
            addSampleCodingOrMasksIfApplicable(p, band, variable, variable.getFullName(), false);
        }
    }

    private static double getScalingFactor(Variable variable) {
        Attribute attribute = variable.findAttribute(Constants.SCALE_FACTOR_ATT_NAME);
        if (attribute == null) {
            attribute = variable.findAttribute(Constants.SLOPE_ATT_NAME);
        }
        if (attribute == null) {
            attribute = variable.findAttribute("scaling_factor");
        }
        if (attribute != null) {
            return getAttributeValue(attribute).doubleValue();
        }
        return 1.0;
    }

    private static double getAddOffset(Variable variable) {
        Attribute attribute = variable.findAttribute(Constants.ADD_OFFSET_ATT_NAME);
        if (attribute == null) {
            attribute = variable.findAttribute(Constants.INTERCEPT_ATT_NAME);
        }
        if (attribute != null) {
            return getAttributeValue(attribute).doubleValue();
        }
        return 0.0;
    }

    static float getSpectralWavelength(Variable variable) {
        Attribute attribute = variable.findAttribute(Constants.RADIATION_WAVELENGTH);
        if (attribute == null) {
            return 0;
        }
        final float value = getAttributeValue(attribute).floatValue();

        final Attribute attUnit = variable.findAttribute(Constants.RADIATION_WAVELENGTH_UNIT);
        if (attUnit == null) {
            return value;
        }
        final String unitStr = attUnit.getStringValue().trim();
        if (unitStr.equals(NANO_METER)) {
            return value;
        }
        try {
            final Unit sourceUnit = unitFormatManager.parse(unitStr);
            final Unit nanoMeter = unitFormatManager.parse(NANO_METER);
            if (sourceUnit.isCompatible(nanoMeter)) {
                return sourceUnit.convertTo(value, nanoMeter);
            }
        } catch (SpecificationException | UnitDBException | PrefixDBException | UnitSystemException | ConversionException e) {
            final Logger global = Logger.getGlobal();
            global.log(Level.WARNING, e.getMessage(), e);
        }
        return 0;
    }

    private static Number getNoDataValue(Variable variable) {
        Attribute attribute = variable.findAttribute(Constants.FILL_VALUE_ATT_NAME);
        if (attribute == null) {
            attribute = variable.findAttribute(Constants.MISSING_VALUE_ATT_NAME);
        }
        if (attribute != null) {
            return getAttributeValue(attribute);
        }
        return null;
    }

    private static Number getAttributeValue(Attribute attribute) {
        if (attribute.isString()) {
            String stringValue = attribute.getStringValue();
            if (stringValue.endsWith("b")) {
                // Special management for bytes; Can occur in e.g. ASCAT files from EUMETSAT
                return Byte.parseByte(stringValue.substring(0, stringValue.length() - 1));
            } else {
                return Double.parseDouble(stringValue);
            }
        } else {
            return attribute.getNumericValue();
        }
    }

    private static int getRasterDataType(Variable variable, DataTypeWorkarounds workarounds) {
        if (workarounds != null && workarounds.hasWorkaround(variable.getFullName(), variable.getDataType())) {
            return workarounds.getRasterDataType(variable.getFullName(), variable.getDataType());
        }
        int rasterDataType = DataTypeUtils.getRasterDataType(variable);
        if (variable.getDataType() == DataType.LONG) {
            rasterDataType = variable.isUnsigned() ? ProductData.TYPE_UINT32 : ProductData.TYPE_INT32;
        }
        return rasterDataType;
    }

    private static boolean isUnsigned(DataNode dataNode) {
        return ProductData.isUIntType(dataNode.getDataType());
    }

    private static void addSampleCodingOrMasksIfApplicable(Product p, Band band, Variable variable,
                                                           String sampleCodingName,
                                                           boolean msb) {
        Attribute flagMeanings = variable.findAttribute("flag_meanings");
        if (flagMeanings == null) {
            flagMeanings = variable.findAttribute("flag_meaning");
        }
        if (flagMeanings == null) {
            return;
        }
        final Attribute flagMasks = variable.findAttribute("flag_masks");
        final Attribute flagValues = variable.findAttribute("flag_values");

        if (flagMasks != null) {
            if (!p.getFlagCodingGroup().contains(sampleCodingName)) {
                final FlagCoding flagCoding = new FlagCoding(sampleCodingName);
                if (flagValues != null) {
                    addSamples(flagCoding, flagMeanings, flagMasks, flagValues, msb);
                } else {
                    addSamples(flagCoding, flagMeanings, flagMasks, msb);
                }
                p.getFlagCodingGroup().add(flagCoding);
            }
            band.setSampleCoding(p.getFlagCodingGroup().get(sampleCodingName));
        } else if (flagValues != null) {
            if (!p.getIndexCodingGroup().contains(sampleCodingName)) {
                final IndexCoding indexCoding = new IndexCoding(sampleCodingName);
                addSamples(indexCoding, flagMeanings, flagValues, msb);
                p.getIndexCodingGroup().add(indexCoding);
            }
            band.setSampleCoding(p.getIndexCodingGroup().get(sampleCodingName));
        }
    }

    private static void addSamples(SampleCoding sampleCoding, Attribute sampleMeanings, Attribute sampleValues,
                                   boolean msb) {
        final String[] meanings = getSampleMeanings(sampleMeanings);
        String[] uniqueNames = StringUtils.makeStringsUnique(meanings);
        final int sampleCount = Math.min(uniqueNames.length, sampleValues.getLength());

        for (int i = 0; i < sampleCount; i++) {
            final String sampleName = CfFlagCodingPart.replaceNonWordCharacters(uniqueNames[i]);
            switch (sampleValues.getDataType()) {
                case BYTE:
                    sampleCoding.addSample(sampleName,
                                           DataType.unsignedByteToShort(
                                                   sampleValues.getNumericValue(i).byteValue()), null);
                    break;
                case SHORT:
                    sampleCoding.addSample(sampleName,
                                           DataType.unsignedShortToInt(
                                                   sampleValues.getNumericValue(i).shortValue()), null);
                    break;
                case INT:
                    sampleCoding.addSample(sampleName, sampleValues.getNumericValue(i).intValue(), null);
                    break;
                case LONG:
                    final long sampleValue = sampleValues.getNumericValue(i).longValue();
                    if (msb) {
                        final long sampleValueMsb = sampleValue >>> 32;
                        if (sampleValueMsb > 0) {
                            sampleCoding.addSample(sampleName, (int) sampleValueMsb, null);
                        }
                    } else {
                        final long sampleValueLsb = sampleValue & 0x00000000FFFFFFFFL;
                        if (sampleValueLsb > 0 || sampleValue == 0L) {
                            sampleCoding.addSample(sampleName, (int) sampleValueLsb, null);
                        }
                    }
                    break;
            }
        }
    }

    private static void addSamples(SampleCoding sampleCoding, Attribute sampleMeanings, Attribute sampleMasks,
                                   Attribute sampleValues, boolean msb) {
        final String[] meanings = getSampleMeanings(sampleMeanings);
        String[] uniqueNames = StringUtils.makeStringsUnique(meanings);
        final int sampleCount = Math.min(uniqueNames.length, sampleMasks.getLength());
        for (int i = 0; i < sampleCount; i++) {
            final String sampleName = CfFlagCodingPart.replaceNonWordCharacters(uniqueNames[i]);
            switch (sampleMasks.getDataType()) {
                case BYTE:
                    int[] byteValues = {DataType.unsignedByteToShort(sampleMasks.getNumericValue(i).byteValue()),
                            DataType.unsignedByteToShort(sampleValues.getNumericValue(i).byteValue())};
                    if (byteValues[0] == byteValues[1]) {
                        sampleCoding.addSample(sampleName, byteValues[0], null);
                    } else {
                        sampleCoding.addSamples(sampleName, byteValues, null);
                    }
                    break;
                case SHORT:
                    int[] shortValues = {DataType.unsignedShortToInt(sampleMasks.getNumericValue(i).shortValue()),
                            DataType.unsignedShortToInt(sampleValues.getNumericValue(i).shortValue())};
                    if (shortValues[0] == shortValues[1]) {
                        sampleCoding.addSample(sampleName, shortValues[0], null);
                    } else {
                        sampleCoding.addSamples(sampleName, shortValues, null);
                    }
                    break;
                case INT:
                    int[] intValues = {sampleMasks.getNumericValue(i).intValue(),
                            sampleValues.getNumericValue(i).intValue()};
                    if (intValues[0] == intValues[1]) {
                        sampleCoding.addSample(sampleName, intValues[0], null);
                    } else {
                        sampleCoding.addSamples(sampleName, intValues, null);
                    }
                    sampleCoding.addSamples(sampleName, intValues, null);
                    break;
                case LONG:
                    long[] longValues = {sampleMasks.getNumericValue(i).longValue(),
                            sampleValues.getNumericValue(i).longValue()};
                    if (msb) {
                        int[] intLongValues =
                                {(int) (longValues[0] >>> 32), (int) (longValues[1] >>> 32)};
                        if (longValues[0] > 0) {
                            if (intLongValues[0] == intLongValues[1]) {
                                sampleCoding.addSample(sampleName, intLongValues[0], null);
                            } else {
                                sampleCoding.addSamples(sampleName, intLongValues, null);
                            }
                        }
                    } else {
                        int[] intLongValues =
                                {(int) (longValues[0] & 0x00000000FFFFFFFFL), (int) (longValues[1] & 0x00000000FFFFFFFFL)};
                        if (intLongValues[0] > 0 || longValues[0] == 0L) {
                            if (intLongValues[0] == intLongValues[1]) {
                                sampleCoding.addSample(sampleName, intLongValues[0], null);
                            } else {
                                sampleCoding.addSamples(sampleName, intLongValues, null);
                            }
                        }
                    }
                    break;
            }
        }
    }

    private static String[] getSampleMeanings(Attribute sampleMeanings) {
        final int sampleMeaningsCount = sampleMeanings.getLength();
        if (sampleMeaningsCount > 1) {
            // handle a common misunderstanding of CF conventions, where flag meanings are stored as array of strings
            final String[] strings = new String[sampleMeaningsCount];
            for (int i = 0; i < strings.length; i++) {
                strings[i] = sampleMeanings.getStringValue(i);
            }
            return strings;
        }
        return sampleMeanings.getStringValue().split(" ");
    }

    private String getAutoGrouping(ProfileReadContext ctx) {
        ArrayList<String> bandNames = new ArrayList<>();
        for (final Variable variable : ctx.getRasterDigest().getRasterVariables()) {
            final List<Dimension> dimensions = variable.getDimensions();
            int rank = dimensions.size();
            for (int i = 0; i < rank - 2; i++) {
                Dimension dim = dimensions.get(i);
                if (dim.getLength() > 1) {
                    bandNames.add(variable.getFullName());
                    break;
                }
            }
        }
        return StringUtils.join(bandNames, ":");
    }
}<|MERGE_RESOLUTION|>--- conflicted
+++ resolved
@@ -59,11 +59,7 @@
 
     private static final DataTypeWorkarounds dataTypeWorkarounds = new DataTypeWorkarounds();
     private static final String NANO_METER = "nm";
-<<<<<<< HEAD
-    private static UnitFormat unitFormatManager = UnitFormatManager.instance();
-=======
     private static UnitFormat unitFormatManager  = UnitFormatManager.instance();
->>>>>>> 34fd8d85
 
     public static void readCfBandAttributes(Variable variable, RasterDataNode rasterDataNode) {
         rasterDataNode.setDescription(variable.getDescription());
